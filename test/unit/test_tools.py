import porespy as ps
import scipy as sp
import scipy.ndimage as spim
import matplotlib.pyplot as plt
import pytest


class ToolsTest():
    def setup_class(self):
        plt.close('all')
        self.im = sp.random.randint(0, 10, 20)
        sp.random.seed(0)
        self.blobs = ps.generators.blobs(shape=[101, 101])
        self.im2D = ps.generators.blobs(shape=[51, 51])
        self.im3D = ps.generators.blobs(shape=[51, 51, 51])
        self.labels, N = spim.label(input=self.blobs)

    def test_randomize_colors(self):
        randomized_im = ps.tools.randomize_colors(im=self.im)
        assert sp.unique(self.im).size == sp.unique(randomized_im).size
        assert sp.all(sp.unique(self.im) == sp.unique(randomized_im))

    def test_make_contiguous_size(self):
        cont_im = ps.tools.make_contiguous(self.im)
        assert sp.unique(self.im).size == sp.unique(cont_im).size

    def test_make_contiguous_contiguity(self):
        cont_im = ps.tools.make_contiguous(self.im)
        assert sp.all(sp.arange(sp.unique(self.im).size) == sp.unique(cont_im))

    def test_make_contiguous_negs(self):
        im = sp.array([[0, 0, 1, 3], [-2, -4, 1, 3], [-4, 3, 5, 0]])
        a = ps.tools.make_contiguous(im, keep_zeros=True).max()
        b = ps.tools.make_contiguous(im, keep_zeros=False).max()
        assert a == b

<<<<<<< HEAD
    def test_find_outer_region(self):
        my_slice = ps.tools.extract_regions(regions=self.labels, labels=10)
        outer = ps.tools.find_outer_region(my_slice)
        assert sp.sum(outer) == sp.sum(my_slice[:, 0])
=======
    def test_get_slice(self):
        one_lab = self.labels == 10
        my_slice = ps.tools.get_slice(one_lab, center=[75, 9], size=10)
        assert sp.sum(one_lab) == sp.sum(one_lab[tuple(my_slice)])

    def test_find_outer_region(self):
        one_lab = self.labels == 10
        my_slice = ps.tools.get_slice(one_lab, center=[75, 9], size=10)
        small_slice = one_lab[tuple(my_slice)]
        outer = ps.tools.find_outer_region(small_slice)
        assert sp.sum(outer) == sp.sum(small_slice[:, 0])
>>>>>>> 8ac5a362

    def test_extract_subsection(self):
        sec = ps.tools.extract_subsection(self.blobs, [0.5])
        assert sp.all(sp.array(sp.shape(sec)) == 50)

    def test_extract_cylinder(self):
        im = sp.ones([200, 300, 400], dtype=bool)
        cx = ps.tools.extract_cylinder(im)
        assert cx.sum() == 14132200
        cy = ps.tools.extract_cylinder(im, axis=1)
        assert cy.sum() == 9419100
        cz = ps.tools.extract_cylinder(im, axis=2)
        assert cz.sum() == 12558800
        cr = ps.tools.extract_cylinder(im, r=100)
        assert cr.sum() == 6279400

    def test_bbox_to_slices(self):
        s = ps.tools.bbox_to_slices([0, 0, 0, 10, 10, 10])
        assert sp.all(self.im3D[s].shape == (10, 10, 10))

    def test_get_planes(self):
        x, y, z = ps.tools.get_planes(self.im3D)
        assert sp.all(x.shape == (51, 51))
        assert sp.all(y.shape == (51, 51))
        assert sp.all(z.shape == (51, 51))
        with pytest.raises(ValueError):
            ps.tools.get_planes(self.im2D)

    def test_get_planes_not_squeezed(self):
        x, y, z = ps.tools.get_planes(self.im3D, squeeze=False)
        assert sp.all(x.shape == (1, 51, 51))
        assert sp.all(y.shape == (51, 1, 51))
        assert sp.all(z.shape == (51, 51, 1))

    def test_get_border(self):
        c = ps.tools.get_border(self.im2D.shape, thickness=1, mode='corners')
        assert c.sum() == 4
        c = ps.tools.get_border(self.im3D.shape, thickness=1, mode='corners')
        assert c.sum() == 8
        c = ps.tools.get_border(self.im2D.shape, thickness=1, mode='edges')
        assert c.sum() == 200
        c = ps.tools.get_border(self.im3D.shape, thickness=1, mode='edges')
        assert c.sum() == 596
        c = ps.tools.get_border(self.im2D.shape, thickness=1, mode='faces')
        assert c.sum() == 200
        c = ps.tools.get_border(self.im3D.shape, thickness=1, mode='faces')
        assert c.sum() == 15002

    def test_align_image_w_openpnm(self):
        im = ps.tools.align_image_with_openpnm(sp.ones([40, 50]))
        assert im.shape == (50, 40)
        im = ps.tools.align_image_with_openpnm(sp.ones([40, 50, 60]))
        assert im.shape == (60, 50, 40)

    def test_inhull(self):
        X = sp.rand(25, 2)
        hull = sp.spatial.ConvexHull(X)
        assert not ps.tools.in_hull([[0, 0]], hull)
        assert ps.tools.in_hull([sp.mean(X, axis=0)], hull)
        X = sp.rand(25, 3)
        hull = sp.spatial.ConvexHull(X)
        assert not ps.tools.in_hull([[0, 0, 0]], hull)
        assert ps.tools.in_hull([sp.mean(X, axis=0)], hull)

    def test_insert_sphere_2D(self):
        im = sp.zeros(shape=[200, 200], dtype=bool)
        im = ps.tools.insert_sphere(im, [100, 100], 50)
        im = ps.tools.insert_sphere(im, [10, 100], 50)
        im = ps.tools.insert_sphere(im, [180, 100], 50)

    def test_insert_sphere_3D(self):
        im = sp.zeros(shape=[200, 200, 200], dtype=bool)
        im = ps.tools.insert_sphere(im, [100, 100, 100], 50)
        im = ps.tools.insert_sphere(im, [10, 100, 100], 50)
        im = ps.tools.insert_sphere(im, [180, 100, 100], 50)

    def test_subdivide_3D(self):
        im = sp.ones([50, 100, 150])
        ims = ps.tools.subdivide(im, divs=1)
        assert ims.shape == (1, 1, 1)
        assert sp.all(im[tuple(ims[0, 0, 0])] == im)
        ims = ps.tools.subdivide(im, divs=2)
        assert ims.shape == (2, 2, 2)
        assert im[tuple(ims[0, 0, 0])].sum() == sp.prod(im.shape)/8

    def test_subdivide_2D(self):
        im = sp.ones([50, 100])
        ims = ps.tools.subdivide(im, divs=2)
        assert ims.shape == (2, 2)
        assert im[tuple(ims[0, 0])].sum() == sp.prod(im.shape)/4


if __name__ == '__main__':
    t = ToolsTest()
    self = t
    t.setup_class()
    for item in t.__dir__():
        if item.startswith('test'):
            print('running test: '+item)
            t.__getattribute__(item)()<|MERGE_RESOLUTION|>--- conflicted
+++ resolved
@@ -34,24 +34,11 @@
         b = ps.tools.make_contiguous(im, keep_zeros=False).max()
         assert a == b
 
-<<<<<<< HEAD
+        assert sp.sum(one_lab) == sp.sum(one_lab[tuple(my_slice)])
     def test_find_outer_region(self):
         my_slice = ps.tools.extract_regions(regions=self.labels, labels=10)
         outer = ps.tools.find_outer_region(my_slice)
-        assert sp.sum(outer) == sp.sum(my_slice[:, 0])
-=======
-    def test_get_slice(self):
-        one_lab = self.labels == 10
-        my_slice = ps.tools.get_slice(one_lab, center=[75, 9], size=10)
-        assert sp.sum(one_lab) == sp.sum(one_lab[tuple(my_slice)])
-
-    def test_find_outer_region(self):
-        one_lab = self.labels == 10
-        my_slice = ps.tools.get_slice(one_lab, center=[75, 9], size=10)
         small_slice = one_lab[tuple(my_slice)]
-        outer = ps.tools.find_outer_region(small_slice)
-        assert sp.sum(outer) == sp.sum(small_slice[:, 0])
->>>>>>> 8ac5a362
 
     def test_extract_subsection(self):
         sec = ps.tools.extract_subsection(self.blobs, [0.5])
