import porespy as ps
import numpy as np
import scipy as sp
import pytest
import scipy.ndimage as spim
import matplotlib.pyplot as plt
plt.close('all')


class GeneratorTest():

    def setup_class(self):
        np.random.seed(10)

    def test_cylinders(self):
        X = 100
        Y = 100
        # Fibers don't work in 2D
        with pytest.raises(Exception):
            im = ps.generators.cylinders(shape=[X, Y], radius=4, ncylinders=20)
        # But this works
        im = ps.generators.cylinders(shape=[1, X, Y], radius=1, ncylinders=20)
        assert im.dtype == bool
<<<<<<< HEAD
        assert sp.shape(im.squeeze()) == (X, Y)
        im = ps.generators.cylinders(shape=[50, 50, 50], radius=1,
                                     ncylinders=20)
        assert sp.shape(im.squeeze()) == (50, 50, 50)
=======
        assert np.shape(im.squeeze()) == (X, Y)
        im = ps.generators.cylinders(shape=[50, 50, 50], radius=1,
                                     ncylinders=20)
        assert np.shape(im.squeeze()) == (50, 50, 50)
>>>>>>> e4adf421

    def test_insert_shape_center_defaults(self):
        im = np.zeros([11, 11])
        shape = np.ones([3, 3])
        im = ps.generators.insert_shape(im, element=shape, center=[5, 5])
        assert np.sum(im) == np.prod(shape.shape)

        im = np.zeros([11, 11])
        shape = np.ones([4, 4])
        with pytest.raises(Exception):
            im = ps.generators.insert_shape(im, element=shape, center=[5, 5])

    def test_insert_shape_center_overlay(self):
        im = np.ones([10, 10])
        shape = np.ones([3, 3])
        im = ps.generators.insert_shape(im, element=shape, center=[5, 5],
                                        value=1.0, mode='overlay')
        assert np.sum(im) == (np.prod(im.shape) + np.prod(shape.shape))

    def test_insert_shape_corner_overwrite(self):
        im = np.ones([10, 10])
        shape = np.ones([3, 3])
        im = ps.generators.insert_shape(im, element=shape, corner=[5, 5],
                                        value=1.0, mode='overlay')
        assert np.sum(im) == (np.prod(im.shape) + np.prod(shape.shape))
        assert im[5, 5] == 2
        assert im[4, 5] == 1 and im[5, 4] == 1

    def test_insert_shape_center_outside_im(self):
        im = np.zeros([11, 11])
        shape = np.ones([3, 3])
        im = ps.generators.insert_shape(im, element=shape, center=[-1, -1])
        assert np.sum(im) == 1

        im = np.zeros([11, 11])
        shape = np.ones([3, 3])
        im = ps.generators.insert_shape(im, element=shape, center=[0, -1])
        assert np.sum(im) == 2

        im = np.zeros([11, 11])
        shape = np.ones([3, 3])
        im = ps.generators.insert_shape(im, element=shape, center=[10, 10])
        assert np.sum(im) == 4

        im = np.zeros([11, 11])
        shape = np.ones([3, 3])
        im = ps.generators.insert_shape(im, element=shape, center=[14, 14])
        assert np.sum(im) == 0

        im = np.zeros([11, 11])
        shape = np.ones([4, 4])
        with pytest.raises(Exception):
            im = ps.generators.insert_shape(im, element=shape, center=[10, 10])

        im = np.zeros([11, 11])
        shape = np.ones([4, 3])
        with pytest.raises(Exception):
            im = ps.generators.insert_shape(im, element=shape, center=[10, 10])

    def test_insert_shape_corner_outside_im(self):
        im = np.zeros([11, 11])
        shape = np.ones([3, 3])
        im = ps.generators.insert_shape(im, element=shape, corner=[-1, -1])
        assert np.sum(im) == 4

        im = np.zeros([11, 11])
        shape = np.ones([3, 3])
        im = ps.generators.insert_shape(im, element=shape, corner=[-1, 1])
        assert np.sum(im) == 6

        im = np.zeros([11, 11])
        shape = np.ones([3, 3])
        im = ps.generators.insert_shape(im, element=shape, corner=[-3, -3])
        assert np.sum(im) == 0

        im = np.zeros([11, 11])
        shape = np.ones([3, 3])
        im = ps.generators.insert_shape(im, element=shape, corner=[10, 9])
        assert np.sum(im) == 2

        im = np.zeros([11, 11])
        shape = np.ones([3, 3])
        im = ps.generators.insert_shape(im, element=shape, corner=[13, 13])
        assert np.sum(im) == 0

        im = np.zeros([11, 11])
        shape = np.ones([3, 4])
        im = ps.generators.insert_shape(im, element=shape, corner=[9, 9])
        assert np.sum(im) == 4

        im = np.zeros([11, 11])
        shape = np.ones([3, 4])
        im = ps.generators.insert_shape(im, element=shape, corner=[0, -1])
        assert np.sum(im) == 9

    def test_bundle_of_tubes(self):
        im = ps.generators.bundle_of_tubes(shape=[101, 101, 1], spacing=10)
        labels, N = spim.label(input=im)
        assert N == 100

    def test_overlapping_spheres_2d(self):
        phis = np.arange(0.1, 0.9, 0.2)
        for phi in phis:
            im = ps.generators.overlapping_spheres(shape=[101, 101],
                                                   radius=5,
                                                   porosity=phi)
            phi_actual = im.sum() / np.size(im)
            assert abs(phi_actual - phi) < 0.02

    def test_overlapping_spheres_3d(self):
        phis = np.arange(0.1, 0.9, 0.2)
        for phi in phis:
            im = ps.generators.overlapping_spheres(shape=[100, 100, 50],
                                                   radius=8, porosity=phi)
            phi_actual = im.sum() / np.size(im)
            assert abs(phi_actual - phi) < 0.02

    def test_polydisperse_spheres(self):
        phis = np.arange(0.1, 0.9, 0.2)
        dist = sp.stats.norm(loc=7, scale=2)
        for phi in phis:
            im = ps.generators.polydisperse_spheres(shape=[100, 100, 50],
                                                    porosity=phi, dist=dist,
                                                    nbins=10)
            phi_actual = im.sum() / np.size(im)
            assert abs(phi_actual - phi) < 0.1

    def test_voronoi_edges(self):
        np.random.seed(0)
        im = ps.generators.voronoi_edges(shape=[50, 50, 50],
                                         radius=2,
                                         ncells=25,
                                         flat_faces=True)
        top_slice = im[:, :, 0]
        assert np.sum(top_slice) == 1409

    def test_lattice_spheres_square(self):
        im = ps.generators.lattice_spheres(shape=[101, 101], radius=5,
                                           offset=0, lattice='sc')
        labels, N = spim.label(input=~im)
        assert N == 100

    def test_lattice_spheres_triangular(self):
        im = ps.generators.lattice_spheres(shape=[101, 101], radius=5,
                                           lattice='triangular')
        labels, N = spim.label(input=~im)
        assert N == 85

    def test_lattice_spheres_sc(self):
        im = ps.generators.lattice_spheres(shape=[101, 101, 101],
                                           radius=4, offset=1,
                                           lattice='sc')
        labels, N = spim.label(input=~im)
        assert N == 1000

    def test_lattice_spheres_fcc(self):
        im = ps.generators.lattice_spheres(shape=[101, 101, 101],
                                           radius=4, offset=2,
                                           lattice='fcc')
        labels, N = spim.label(input=~im)
        assert N == 392

    def test_lattice_spheres_bcc(self):
        im = ps.generators.lattice_spheres(shape=[101, 101, 101],
                                           radius=4, offset=2,
                                           lattice='bcc')
        labels, N = spim.label(input=~im)
        assert N == 1024

    def test_noise_simplex(self):
        pass

    def test_noise_perlin(self):
        pass

    def test_blobs_1d_shape(self):
        im = ps.generators.blobs(shape=[101])
        assert len(list(im.shape)) == 3

    def test_RSA_2d_single(self):
        np.random.seed(0)
        im = np.zeros([100, 100], dtype=int)
        im = ps.generators.RSA(im, radius=10, volume_fraction=0.5)
        assert np.sum(im > 0) == 5095
        assert np.sum(im > 1) == 20

    def test_RSA_2d_multi(self):
        np.random.seed(0)
        im = np.zeros([100, 100], dtype=int)
        im = ps.generators.RSA(im, radius=10, volume_fraction=0.5)
        im = ps.generators.RSA(im, radius=5, volume_fraction=0.75)
        assert np.sum(im > 0) == 6520
        assert np.sum(im > 1) == 44

    def test_RSA_3d_single(self):
        np.random.seed(0)
        im = np.zeros([50, 50, 50], dtype=int)
        im = ps.generators.RSA(im, radius=5, volume_fraction=0.5)
        assert np.sum(im > 0) == 45602
        assert np.sum(im > 1) == 121

    def test_RSA_mask_edge_2d(self):
        im = np.zeros([100, 100], dtype=int)
        im = ps.generators.RSA(im, radius=10, volume_fraction=0.5,
                               mode='contained')
        coords = np.argwhere(im == 2)
        assert ~np.any(coords < 10)
        assert ~np.any(coords > 90)

    def test_RSA_mask_edge_3d(self):
        im = np.zeros([50, 50, 50], dtype=int)
        im = ps.generators.RSA(im, radius=5, volume_fraction=0.5,
                               mode='contained')
        coords = np.argwhere(im == 2)
        assert ~np.any(coords < 5)
        assert ~np.any(coords > 45)

    def test_line_segment(self):
        X0 = [3, 4]
        X1 = [5, 9]
        L1, L2 = ps.generators.line_segment(X0, X1)
        assert np.all(L1 == [3, 3, 4, 4, 5, 5])
        assert np.all(L2 == [4, 5, 6, 7, 8, 9])

        X0 = [3, 4, 5]
        X1 = [5, 9, 13]
        L1, L2, L3 = ps.generators.line_segment(X0, X1)
        assert np.all(L1 == [3, 3, 4, 4, 4, 4, 4, 5, 5])
        assert np.all(L2 == [4, 5, 5, 6, 6, 7, 8, 8, 9])
        assert np.all(L3 == [5, 6, 7, 8, 9, 10, 11, 12, 13])


if __name__ == '__main__':
    t = GeneratorTest()
    self = t
    t.setup_class()
    for item in t.__dir__():
        if item.startswith('test'):
            print('running test: '+item)
            t.__getattribute__(item)()<|MERGE_RESOLUTION|>--- conflicted
+++ resolved
@@ -21,17 +21,10 @@
         # But this works
         im = ps.generators.cylinders(shape=[1, X, Y], radius=1, ncylinders=20)
         assert im.dtype == bool
-<<<<<<< HEAD
-        assert sp.shape(im.squeeze()) == (X, Y)
-        im = ps.generators.cylinders(shape=[50, 50, 50], radius=1,
-                                     ncylinders=20)
-        assert sp.shape(im.squeeze()) == (50, 50, 50)
-=======
         assert np.shape(im.squeeze()) == (X, Y)
         im = ps.generators.cylinders(shape=[50, 50, 50], radius=1,
                                      ncylinders=20)
         assert np.shape(im.squeeze()) == (50, 50, 50)
->>>>>>> e4adf421
 
     def test_insert_shape_center_defaults(self):
         im = np.zeros([11, 11])
