import numpy as np
import matplotlib.pyplot as plt
from mpl_toolkits.mplot3d.art3d import Poly3DCollection


def bar(tup, h='pdf', **kwargs):
    r"""
    Convenience wrapper for matplotlib's ``bar``.

    This automatically:
        * fetches the ``bin_centers``
        * fetches the bin heights from the specified ``h``
        * sets the bin widths
        * sets the edges to black

    Parameters
    ----------
    tup : named-tuple
        The named tuple returned by various functions in the
        ``porespy.metrics`` submodule, such as ``chord_length_distribution``.
    h : str
        The value to use for bin heights.  The default is ``pdf``, but
        ``cdf`` is another option. Depending on the function the named-tuple
        may have different options.
    kwargs : keyword arguments
        All other keyword arguments are passed to ``bar``, including
        ``edgecolor`` if you wish to overwrite the default black.

    Returns
    -------
    fig: Matplotlib figure handle
    """
    if 'edgecolor' not in kwargs:
        kwargs['edgecolor'] = 'k'
    fig = plt.bar(x=tup.bin_centers, height=getattr(tup, h),
                  width=tup.bin_widths, **kwargs)
    return fig


def imshow(*im, ind=None, axis=None):
    r"""
    Convenience wrapper for matplotlib's ``imshow``.

    This automatically:
        * slices a 3D image in the middle of the last axis
        * uses a masked array to make 0's white
        * sets the origin to 'lower' so bottom-left corner is [0, 0]

    Parameters
    ----------
    im : ND-array
        The 2D or 3D image (or images) to show.  If 2D then all other
        arguments are ignored.
    ind : int
        The slice to show if ``im`` is 3D.  If not given then the middle of
        the image is used.
    axis : int
        The axis to show if ``im`` is 3D.  If not given, then the last
        axis of the image is used, so an 'lower' slice is shown.

    Note
    ----
    ``im`` can also be a series of unnamed arguments, in which case all
    received images will be shown using ``subplot``.
    """
    if not isinstance(im, tuple):
        im = tuple([im])
    for i, image in enumerate(im):
        if image.ndim == 3:
            if axis is None:
                axis = 2
            if ind is None:
                ind = int(image.shape[axis]/2)
            image = image.take(indices=ind, axis=axis)
        image = np.ma.array(image, mask=image == 0)
        fig = plt.subplot(1, len(im), i+1)
<<<<<<< HEAD
        plt.imshow(image, origin='lower')
=======
        plt.imshow(image, origin='lower', interpolation='none')
>>>>>>> 1d3f1325
    return fig


def show_mesh(mesh):
    r"""
    Visualizes the mesh of a region as obtained by ``get_mesh`` function in
    the ``metrics`` submodule.

    Parameters
    ----------
    mesh : tuple
        A mesh returned by ``skimage.measure.marching_cubes``

    Returns
    -------
    fig : Matplotlib figure
        A handle to a matplotlib 3D axis
    """
    lim_max = np.amax(mesh.verts, axis=0)
    lim_min = np.amin(mesh.verts, axis=0)

    # Display resulting triangular mesh using Matplotlib.
    fig = plt.figure()
    ax = fig.add_subplot(111, projection='3d')

    # Fancy indexing: `verts[faces]` to generate a collection of triangles
    mesh = Poly3DCollection(mesh.verts[mesh.faces])
    mesh.set_edgecolor('k')

    ax.add_collection3d(mesh)
    ax.set_xlabel("x-axis")
    ax.set_ylabel("y-axis")
    ax.set_zlabel("z-axis")
    ax.set_xlim(lim_min[0], lim_max[0])
    ax.set_ylim(lim_min[1], lim_max[1])
    ax.set_zlim(lim_min[2], lim_max[2])

    return fig<|MERGE_RESOLUTION|>--- conflicted
+++ resolved
@@ -74,11 +74,7 @@
             image = image.take(indices=ind, axis=axis)
         image = np.ma.array(image, mask=image == 0)
         fig = plt.subplot(1, len(im), i+1)
-<<<<<<< HEAD
-        plt.imshow(image, origin='lower')
-=======
         plt.imshow(image, origin='lower', interpolation='none')
->>>>>>> 1d3f1325
     return fig
 
 
