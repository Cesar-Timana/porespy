import scipy as sp
import numpy as np
import scipy.ndimage as spim
import warnings
from edt import edt
from collections import namedtuple
from skimage.morphology import ball, disk
from skimage.measure import marching_cubes_lewiner
from array_split import shape_split
from scipy.signal import fftconvolve


def isolate_object(region, i, s=None):
    r"""
    Given an image containing labels, removes all labels except the specified
    one.

    Parameters
    ----------
    region : ND-array
        An image containing labelled regions, as returned by
        ``scipy.ndimage.label``.
    i : int
        The integer value
    s : tuple of slice objects, optional
        If provided, then a subsection of ``region`` will be extracted and the
        function will be applied to this subsection only.

    Returns
    -------
    label : ND-array
        An ND-array the same size as ``region`` containing *only* the objects
        with the given value ``i``.  If ``s`` is provided, the returned image
        will be a subsection of ``region``.
    """
    if s is not None:
        region = region[s]
    im = (region == i)*i
    return im


def marching_map(path, start):
    r"""
    Use the fast marching method to find distance of each voxel from a starting
    point

    Parameters
    ----------
    path : ND-image
        A boolean image with ``True`` values demarcating the path along which
        the march will occur
    start : ND-image
        A boolean image with ``True`` values indicating where the march should
        start.

    Returns
    -------
    distance : ND-image
        An array the same size as ``path`` with numerical values in each voxel
        indicating it's distance from the start point(s) along the given path.

    Notes
    -----
    This function requires scikit-fmm is installed on your machine. This
    package requires downloading and installing the binaries specific for your
    platform.  Mac and Linux builds are available fron conda, while windows
    builds can be downloaded from Christoph Gohlke website.

    """
    try:
        import skfmm
    except ModuleNotFoundError:
        raise ModuleNotFoundError('scikit-fmm must be install to use this ' +
                                  'function')
    phi = start*2.0 - 1.0
    speed = path*1.0
    t = skfmm.travel_time(phi, speed)
    return t.data


def align_image_with_openpnm(im):
    r"""
    Rotates an image to agree with the coordinates used in OpenPNM.  It is
    unclear why they are not in agreement to start with.  This is necessary
    for overlaying the image and the network in Paraview.

    Parameters
    ----------
    im : ND-array
        The image to be rotated.  Can be the Boolean image of the pore space or
        any other image of interest.

    Returns
    -------
    image : ND-array
        Returns a copy of ``im`` rotated accordingly.
    """
    if im.ndim != im.squeeze().ndim:
        warnings.warn('Input image conains a singleton axis:' + str(im.shape) +
                      ' Reduce dimensionality with np.squeeze(im) to avoid' +
                      ' unexpected behavior.')
    im = sp.copy(im)
    if im.ndim == 2:
        im = (sp.swapaxes(im, 1, 0))
        im = im[-1::-1, :]
    elif im.ndim == 3:
        im = (sp.swapaxes(im, 2, 0))
        im = im[:, -1::-1, :]
    return im


def fftmorphology(im, strel, mode='opening'):
    r"""
    Perform morphological operations on binary images using fft approach for
    improved performance

    Parameters
    ----------
    im : nd-array
        The binary image on which to perform the morphological operation

    strel : nd-array
        The structuring element to use.  Must have the same dims as ``im``.

    mode : string
        The type of operation to perform.  Options are 'dilation', 'erosion',
        'opening' and 'closing'.

    Returns
    -------
    image : ND-array
        A copy of the image with the specified moropholgical operation applied
        using the fft-based methods available in scipy.fftconvolve.

    Notes
    -----
    This function uses ``scipy.signal.fftconvolve`` which *can* be more than
    10x faster than the standard binary morphology operation in
    ``scipy.ndimage``.  This speed up may not always be realized, depending
    on the scipy distribution used.

    Examples
    --------
    >>> import porespy as ps
    >>> from numpy import array_equal
    >>> import scipy.ndimage as spim
    >>> from skimage.morphology import disk
    >>> im = ps.generators.blobs(shape=[100, 100], porosity=0.8)

    Check that erosion, dilation, opening, and closing are all the same as
    the ``scipy.ndimage`` functions:

    >>> result = ps.filters.fftmorphology(im, strel=disk(5), mode='erosion')
    >>> temp = spim.binary_erosion(im, structure=disk(5))
    >>> array_equal(result, temp)
    True

    >>> result = ps.filters.fftmorphology(im, strel=disk(5), mode='dilation')
    >>> temp = spim.binary_dilation(im, structure=disk(5))
    >>> array_equal(result, temp)
    True

    >>> result = ps.filters.fftmorphology(im, strel=disk(5), mode='opening')
    >>> temp = spim.binary_opening(im, structure=disk(5))
    >>> array_equal(result, temp)
    True

    >>> result = ps.filters.fftmorphology(im, strel=disk(5), mode='closing')
    >>> temp = spim.binary_closing(im, structure=disk(5))
    >>> array_equal(result, temp)
    True

    """

    def erode(im, strel):
        t = fftconvolve(im, strel, mode='same') > (strel.sum() - 0.1)
        return t

    def dilate(im, strel):
        t = fftconvolve(im, strel, mode='same') > 0.1
        return t

    if im.ndim != im.squeeze().ndim:
        warnings.warn('Input image conains a singleton axis:' + str(im.shape) +
                      ' Reduce dimensionality with np.squeeze(im) to avoid' +
                      ' unexpected behavior.')

    # Perform erosion and dilation
    # The array must be padded with 0's so it works correctly at edges
    temp = sp.pad(array=im, pad_width=1, mode='constant', constant_values=0)
    if mode.startswith('ero'):
        temp = erode(temp, strel)
    if mode.startswith('dila'):
        temp = dilate(temp, strel)

    # Remove padding from resulting image
    if im.ndim == 2:
        result = temp[1:-1, 1:-1]
    elif im.ndim == 3:
        result = temp[1:-1, 1:-1, 1:-1]

    # Perform opening and closing
    if mode.startswith('open'):
        temp = fftmorphology(im=im, strel=strel, mode='erosion')
        result = fftmorphology(im=temp, strel=strel, mode='dilation')
    if mode.startswith('clos'):
        temp = fftmorphology(im=im, strel=strel, mode='dilation')
        result = fftmorphology(im=temp, strel=strel, mode='erosion')

    return result


def subdivide(im, divs=2):
    r"""
    Returns slices into an image describing the specified number of sub-arrays.

    This function is useful for performing operations on smaller images for
    memory or speed.  Note that for most typical operations this will NOT work,
    since the image borders would cause artifacts (e.g. ``distance_transform``)

    Parameters
    ----------
    im : ND-array
        The image of the porous media

    divs : scalar or array_like
        The number of sub-divisions to create in each axis of the image.  If a
        scalar is given it is assumed this value applies in all dimensions.

    Returns
    -------
    slices : 1D-array
        A 1-D array containing slice objects for indexing into ``im`` that
        extract the sub-divided arrays.

    Notes
    -----
    This method uses the
    `array_split package <https://github.com/array-split/array_split>`_ which
    offers the same functionality as the ``split`` method of Numpy's ND-array,
    but supports the splitting multidimensional arrays in all dimensions.

    Examples
    --------
    >>> import porespy as ps
    >>> import matplotlib.pyplot as plt
    >>> im = ps.generators.blobs(shape=[200, 200])
    >>> s = ps.tools.subdivide(im, divs=[2, 2])

    ``s`` contains an array with the shape given by ``divs``.  To access the
    first and last quadrants of ``im`` use:
    >>> print(im[tuple(s[0, 0])].shape)
    (100, 100)
    >>> print(im[tuple(s[1, 1])].shape)
    (100, 100)

    It can be easier to index the array with the slices by applying ``flatten``
    first:
    >>> s_flat = s.flatten()
    >>> for i in s_flat:
    ...     print(im[i].shape)
    (100, 100)
    (100, 100)
    (100, 100)
    (100, 100)
    """
    # Expand scalar divs
    if isinstance(divs, int):
        divs = [divs for i in range(im.ndim)]
    s = shape_split(im.shape, axis=divs)
    return s


def bbox_to_slices(bbox):
    r"""
    Given a tuple containing bounding box coordinates, return a tuple of slice
    objects.

    A bounding box in the form of a straight list is returned by several
    functions in skimage, but these cannot be used to direct index into an
    image.  This function returns a tuples of slices can be, such as:
    ``im[bbox_to_slices([xmin, ymin, xmax, ymax])]``.

    Parameters
    ----------
    bbox : tuple of ints
        The bounding box indices in the form (``xmin``, ``ymin``, ``zmin``,
        ``xmax``, ``ymax``, ``zmax``).  For a 2D image, simply omit the
        ``zmin`` and ``zmax`` entries.

    Returns
    -------
    slices : tuple
        A tuple of slice objects that can be used to directly index into a
        larger image.
    """
    if len(bbox) == 4:
        ret = (slice(bbox[0], bbox[2]),
               slice(bbox[1], bbox[3]))
    else:
        ret = (slice(bbox[0], bbox[3]),
               slice(bbox[1], bbox[4]),
               slice(bbox[2], bbox[5]))
    return ret


def find_outer_region(im, r=0):
    r"""
    Finds regions of the image that are outside of the solid matrix.

    This function uses the rolling ball method to define where the outer region
    ends and the void space begins.

    This function is particularly useful for samples that do not fill the
    entire rectangular image, such as cylindrical cores or samples with non-
    parallel faces.

    Parameters
    ----------
    im : ND-array
        Image of the porous material with 1's for void and 0's for solid

    r : scalar
        The radius of the rolling ball to use.  If not specified then a value
        is calculated as twice maximum of the distance transform.  The image
        size is padded by this amount in all directions, so the image can
        become quite large and unwieldy if too large a value is given.

    Returns
    -------
    image : ND-array
        A boolean mask the same shape as ``im``, containing True in all voxels
        identified as *outside* the sample.

    """
    if r == 0:
        dt = edt(input=im)
        r = int(sp.amax(dt)) * 2
    im_padded = sp.pad(array=im, pad_width=r, mode='constant',
                       constant_values=True)
    dt = edt(input=im_padded)
    seeds = (dt >= r) + get_border(shape=im_padded.shape)
    # Remove seeds not connected to edges
    labels = spim.label(seeds)[0]
    mask = labels == 1  # Assume label of 1 on edges, assured by adding border
    dt = edt(~mask)
    outer_region = dt < r
    outer_region = extract_subsection(im=outer_region, shape=im.shape)
    return outer_region


def extract_cylinder(im, r=None, axis=0):
    r"""
    Returns a cylindrical section of the image of specified radius.

    This is useful for making square images look like cylindrical cores such
    as those obtained from X-ray tomography.

    Parameters
    ----------
    im : ND-array
        The image of the porous material.  Can be any data type.

    r : scalr
        The radius of the cylinder to extract.  If ``None`` is given then the
        default is the largest cylinder that can fit inside the specified
        plane.

    axis : scalar
        The axis along with the cylinder will be oriented.

    Returns
    -------
    image : ND-array
        A copy of ``im`` with values outside the cylindrical area set to 0 or
        ``False``.

    """
    if r is None:
        a = list(im.shape)
        a.pop(axis)
        r = sp.floor(sp.amin(a) / 2)
    dim = [range(int(-s / 2), int(s / 2) + s % 2) for s in im.shape]
    inds = sp.meshgrid(*dim, indexing='ij')
    inds[axis] = inds[axis] * 0
    d = sp.sqrt(sp.sum(sp.square(inds), axis=0))
    mask = d < r
    im_temp = im*mask
    return im_temp


def extract_subsection(im, shape):
    r"""
    Extracts the middle section of a image

    Parameters
    ----------
    im : ND-array
        Image from which to extract the subsection

    shape : array_like
        Can either specify the size of the extracted section or the fractional
        size of the image to extact.

    Returns
    -------
    image : ND-array
        An ND-array of size given by the ``shape`` argument, taken from the
        center of the image.

    Examples
    --------
    >>> import scipy as sp
    >>> from porespy.tools import extract_subsection
    >>> im = sp.array([[1, 1, 1, 1], [1, 2, 2, 2], [1, 2, 3, 3], [1, 2, 3, 4]])
    >>> print(im)
    [[1 1 1 1]
     [1 2 2 2]
     [1 2 3 3]
     [1 2 3 4]]
    >>> im = extract_subsection(im=im, shape=[2, 2])
    >>> print(im)
    [[2 2]
     [2 3]]

    """
    # Check if shape was given as a fraction
    shape = sp.array(shape)
    if shape[0] < 1:
        shape = sp.array(im.shape) * shape
    center = sp.array(im.shape) / 2
    s_im = []
    for dim in range(im.ndim):
        r = shape[dim] / 2
        lower_im = sp.amax((center[dim] - r, 0))
        upper_im = sp.amin((center[dim] + r, im.shape[dim]))
        s_im.append(slice(int(lower_im), int(upper_im)))
    return im[tuple(s_im)]


def get_planes(im, squeeze=True):
    r"""
    Extracts three planar images from the volumetric image, one for each
    principle axis.  The planes are taken from the middle of the domain.

    Parameters
    ----------
    im : ND-array
        The volumetric image from which the 3 planar images are to be obtained

    squeeze : boolean, optional
        If True (default) the returned images are 2D (i.e. squeezed).  If
        False, the images are 1 element deep along the axis where the slice
        was obtained.

    Returns
    -------
    planes : list
        A list of 2D-images
    """
    x, y, z = (sp.array(im.shape) / 2).astype(int)
    planes = [im[x, :, :], im[:, y, :], im[:, :, z]]
    if not squeeze:
        imx = planes[0]
        planes[0] = sp.reshape(imx, [1, imx.shape[0], imx.shape[1]])
        imy = planes[1]
        planes[1] = sp.reshape(imy, [imy.shape[0], 1, imy.shape[1]])
        imz = planes[2]
        planes[2] = sp.reshape(imz, [imz.shape[0], imz.shape[1], 1])
    return planes


def extend_slice(s, shape, pad=1):
    r"""
    Adjust slice indices to include additional voxles around the slice.

    This function does bounds checking to ensure the indices don't extend
    outside the image.

    Parameters
    ----------
    s : list of slice objects
         A list (or tuple) of N slice objects, where N is the number of
         dimensions in the image.

    shape : array_like
        The shape of the image into which the slice objects apply.  This is
        used to check the bounds to prevent indexing beyond the image.

    pad : int
        The number of voxels to expand in each direction.

    Returns
    -------
    slices : list of slice objects
        A list slice of objects with the start and stop attributes respectively
        incremented and decremented by 1, without extending beyond the image
        boundaries.

    Examples
    --------
    >>> from scipy.ndimage import label, find_objects
    >>> from porespy.tools import extend_slice
    >>> im = sp.array([[1, 0, 0], [1, 0, 0], [0, 0, 1]])
    >>> labels = label(im)[0]
    >>> s = find_objects(labels)

    Using the slices returned by ``find_objects``, set the first label to 3

    >>> labels[s[0]] = 3
    >>> print(labels)
    [[3 0 0]
     [3 0 0]
     [0 0 2]]

    Next extend the slice, and use it to set the values to 4

    >>> s_ext = extend_slice(s[0], shape=im.shape, pad=1)
    >>> labels[s_ext] = 4
    >>> print(labels)
    [[4 4 0]
     [4 4 0]
     [4 4 2]]

    As can be seen by the location of the 4s, the slice was extended by 1, and
    also handled the extension beyond the boundary correctly.
    """
    pad = int(pad)
    a = []
    for i, dim in zip(s, shape):
        start = 0
        stop = dim
        if i.start - pad >= 0:
            start = i.start - pad
        if i.stop + pad < dim:
            stop = i.stop + pad
        a.append(slice(start, stop, None))
    return tuple(a)


def randomize_colors(im, keep_vals=[0]):
    r'''
    Takes a greyscale image and randomly shuffles the greyscale values, so that
    all voxels labeled X will be labelled Y, and all voxels labeled Y will be
    labeled Z, where X, Y, Z and so on are randomly selected from the values
    in the input image.

    This function is useful for improving the visibility of images with
    neighboring regions that are only incrementally different from each other,
    such as that returned by `scipy.ndimage.label`.

    Parameters
    ----------
    im : array_like
        An ND image of greyscale values.

    keep_vals : array_like
        Indicate which voxel values should NOT be altered.  The default is
        `[0]` which is useful for leaving the background of the image
        untouched.

    Returns
    -------
    image : ND-array
        An image the same size and type as ``im`` but with the greyscale values
        reassigned.  The unique values in both the input and output images will
        be identical.

    Notes
    -----
    If the greyscale values in the input image are not contiguous then the
    neither will they be in the output.

    Examples
    --------
    >>> import porespy as ps
    >>> import scipy as sp
    >>> sp.random.seed(0)
    >>> im = sp.random.randint(low=0, high=5, size=[4, 4])
    >>> print(im)
    [[4 0 3 3]
     [3 1 3 2]
     [4 0 0 4]
     [2 1 0 1]]
    >>> im_rand = ps.tools.randomize_colors(im)
    >>> print(im_rand)
    [[2 0 4 4]
     [4 1 4 3]
     [2 0 0 2]
     [3 1 0 1]]

    As can be seen, the 2's have become 3, 3's have become 4, and 4's have
    become 2.  1's remained 1 by random accident.  0's remain zeros by default,
    but this can be controlled using the `keep_vals` argument.

    '''
    im_flat = im.flatten()
    keep_vals = sp.array(keep_vals)
    swap_vals = ~sp.in1d(im_flat, keep_vals)
    im_vals = sp.unique(im_flat[swap_vals])
    new_vals = sp.random.permutation(im_vals)
    im_map = sp.zeros(shape=[sp.amax(im_vals) + 1, ], dtype=int)
    im_map[im_vals] = new_vals
    im_new = im_map[im_flat]
    im_new = sp.reshape(im_new, newshape=sp.shape(im))
    return im_new


def make_contiguous(im, keep_zeros=True):
    r"""
    Take an image with arbitrary greyscale values and adjust them to ensure
    all values fall in a contiguous range starting at 0.

    This function will handle negative numbers such that most negative number
    will become 0, *unless* ``keep_zeros`` is ``True`` in which case it will
    become 1, and all 0's in the original image remain 0.

    Parameters
    ----------
    im : array_like
        An ND array containing greyscale values

    keep_zeros : Boolean
        If ``True`` (default) then 0 values remain 0, regardless of how the
        other numbers are adjusted.  This is mostly relevant when the array
        contains negative numbers, and means that -1 will become +1, while
        0 values remain 0.

    Returns
    -------
    image : ND-array
        An ND-array the same size as ``im`` but with all values in contiguous
        orders.

    Example
    -------
    >>> import porespy as ps
    >>> import scipy as sp
    >>> im = sp.array([[0, 2, 9], [6, 8, 3]])
    >>> im = ps.tools.make_contiguous(im)
    >>> print(im)
    [[0 1 5]
     [3 4 2]]

    """
    im = sp.copy(im)
    if keep_zeros:
        mask = (im == 0)
        im[mask] = im.min() - 1
    im = im - im.min()
    im_flat = im.flatten()
    im_vals = sp.unique(im_flat)
    im_map = sp.zeros(shape=sp.amax(im_flat) + 1)
    im_map[im_vals] = sp.arange(0, sp.size(sp.unique(im_flat)))
    im_new = im_map[im_flat]
    im_new = sp.reshape(im_new, newshape=sp.shape(im))
    im_new = sp.array(im_new, dtype=im_flat.dtype)
    return im_new


def get_border(shape, thickness=1, mode='edges', return_indices=False):
    r"""
    Creates an array of specified size with corners, edges or faces labelled as
    True.  This can be used as mask to manipulate values laying on the
    perimeter of an image.

    Parameters
    ----------
    shape : array_like
        The shape of the array to return.  Can be either 2D or 3D.
    thickness : scalar (default is 1)
        The number of pixels/voxels to place along perimeter.
    mode : string
        The type of border to create.  Options are 'faces', 'edges' (default)
        and 'corners'.  In 2D 'faces' and 'edges' give the same result.
    return_indices : boolean
        If ``False`` (default) an image is returned with the border voxels set
        to ``True``.  If ``True``, then a tuple with the x, y, z (if ``im`` is
        3D) indices is returned.  This tuple can be used directly to index into
        the image, such as ``im[tup] = 2``.

    asmask : Boolean
        If ``True`` (default) then an image of the specified ``shape`` is
        returned, otherwise indices of the border voxels are returned.

    Returns
    -------
    image : ND-array
        An ND-array of specified shape with ``True`` values at the perimeter
        and ``False`` elsewhere

    Notes
    -----
    TODO: This function uses brute force to create an image then fill the
    edges using location-based logic, and if the user requests
    ``return_indices`` it finds them using ``np.where``.  Since these arrays
    are cubic it should be possible to use more elegant and efficient
    index-based logic to find the indices, then use them to fill an empty
    image with ``True`` using these     indices.

    Examples
    --------
    >>> import porespy as ps
    >>> import scipy as sp
    >>> mask = ps.tools.get_border(shape=[3, 3], mode='corners')
    >>> print(mask)
    [[ True False  True]
     [False False False]
     [ True False  True]]
    >>> mask = ps.tools.get_border(shape=[3, 3], mode='edges')
    >>> print(mask)
    [[ True  True  True]
     [ True False  True]
     [ True  True  True]]

    """
    ndims = len(shape)
    t = thickness
    border = sp.ones(shape, dtype=bool)
    if mode == 'faces':
        if ndims == 2:
            border[t:-t, t:-t] = False
        if ndims == 3:
            border[t:-t, t:-t, t:-t] = False
    elif mode == 'edges':
        if ndims == 2:
            border[t:-t, t:-t] = False
        if ndims == 3:
            border[0::, t:-t, t:-t] = False
            border[t:-t, 0::, t:-t] = False
            border[t:-t, t:-t, 0::] = False
    elif mode == 'corners':
        if ndims == 2:
            border[t:-t, 0::] = False
            border[0::, t:-t] = False
        if ndims == 3:
            border[t:-t, 0::, 0::] = False
            border[0::, t:-t, 0::] = False
            border[0::, 0::, t:-t] = False
    if return_indices:
        border = sp.where(border)
    return border


def in_hull(points, hull):
    """
    Test if a list of coordinates are inside a given convex hull

    Parameters
    ----------
    points : array_like (N x ndims)
        The spatial coordinates of the points to check

    hull : scipy.spatial.ConvexHull object **OR** array_like
        Can be either a convex hull object as returned by
        ``scipy.spatial.ConvexHull`` or simply the coordinates of the points
        that define the convex hull.

    Returns
    -------
    result : 1D-array
        A 1D-array Boolean array of length *N* indicating whether or not the
        given points in ``points`` lies within the provided ``hull``.

    """
    from scipy.spatial import Delaunay, ConvexHull
    if isinstance(hull, ConvexHull):
        hull = hull.points
    hull = Delaunay(hull)
    return hull.find_simplex(points) >= 0


def norm_to_uniform(im, scale=None):
    r"""
    Take an image with normally distributed greyscale values and convert it to
    a uniform (i.e. flat) distribution.

    Parameters
    ----------
    im : ND-image
        The image containing the normally distributed scalar field

    scale : [low, high]
        A list or array indicating the lower and upper bounds for the new
        randomly distributed data.  The default is ``None``, which uses the
        ``max`` and ``min`` of the original image as the the lower and upper
        bounds, but another common option might be [0, 1].

    Returns
    -------
    image : ND-array
        A copy of ``im`` with uniformly distributed greyscale values spanning
        the specified range, if given.
    """
    if scale is None:
        scale = [im.min(), im.max()]
    im = (im - sp.mean(im)) / sp.std(im)
    im = 1 / 2 * sp.special.erfc(-im / sp.sqrt(2))
    im = (im - im.min()) / (im.max() - im.min())
    im = im * (scale[1] - scale[0]) + scale[0]
    return im


def functions_to_table(mod, colwidth=[27, 48]):
    r"""
    Given a module of functions, returns a ReST formatted text string that
    outputs a table when printed.

    Parameters
    ----------
    mod : module
        The module containing the functions to be included in the table, such
        as 'porespy.filters'.

    colwidths : list of ints
        The width of the first and second columns.  Note that because of the
        vertical lines separating columns and define the edges of the table,
        the total table width will be 3 characters wider than the total sum
        of the specified column widths.
    """
    temp = mod.__dir__()
    funcs = [i for i in temp if not i[0].startswith('_')]
    funcs.sort()
    row = '+' + '-'*colwidth[0] + '+' + '-'*colwidth[1] + '+'
    fmt = '{0:1s} {1:' + str(colwidth[0]-2) + 's} {2:1s} {3:' \
          + str(colwidth[1]-2) + 's} {4:1s}'
    lines = []
    lines.append(row)
    lines.append(fmt.format('|', 'Method', '|', 'Description', '|'))
    lines.append(row.replace('-', '='))
    for i, item in enumerate(funcs):
        try:
            s = getattr(mod, item).__doc__.strip()
            end = s.find('\n')
            if end > colwidth[1] - 2:
                s = s[:colwidth[1] - 5] + '...'
            lines.append(fmt.format('|', item, '|', s[:end], '|'))
            lines.append(row)
        except AttributeError:
            pass
    s = '\n'.join(lines)
    return s


def mesh_region(region: bool, strel=None):
    r"""
    Creates a tri-mesh of the provided region using the marching cubes
    algorithm

    Parameters
    ----------
    im : ND-array
        A boolean image with ``True`` values indicating the region of interest

    strel : ND-array
        The structuring element to use when blurring the region.  The blur is
        perfomed using a simple convolution filter.  The point is to create a
        greyscale region to allow the marching cubes algorithm some freedom
        to conform the mesh to the surface.  As the size of ``strel`` increases
        the region will become increasingly blurred and inaccurate. The default
        is a spherical element with a radius of 1.

    Returns
    -------
    mesh : tuple
        A named-tuple containing ``faces``, ``verts``, ``norm``, and ``val``
        as returned by ``scikit-image.measure.marching_cubes`` function.

    """
    im = region
    if im.ndim != im.squeeze().ndim:
        warnings.warn('Input image conains a singleton axis:' + str(im.shape) +
                      ' Reduce dimensionality with np.squeeze(im) to avoid' +
                      ' unexpected behavior.')
    if strel is None:
        if region.ndim == 3:
            strel = ball(1)
        if region.ndim == 2:
            strel = disk(1)
    pad_width = sp.amax(strel.shape)
    if im.ndim == 3:
        padded_mask = sp.pad(im, pad_width=pad_width, mode='constant')
        padded_mask = spim.convolve(padded_mask * 1.0,
                                    weights=strel) / sp.sum(strel)
    else:
        padded_mask = sp.reshape(im, (1,) + im.shape)
        padded_mask = sp.pad(padded_mask, pad_width=pad_width, mode='constant')
    verts, faces, norm, val = marching_cubes_lewiner(padded_mask)
    result = namedtuple('mesh', ('verts', 'faces', 'norm', 'val'))
    result.verts = verts - pad_width
    result.faces = faces
    result.norm = norm
    result.val = val
    return result


def ps_disk(radius):
    r"""
    Creates circular disk structuring element for morphological operations

    Parameters
    ----------
    radius : float or int
        The desired radius of the structuring element

    Returns
    -------
    strel : 2D-array
        A 2D numpy bool array of the structring element
    """
    rad = int(sp.ceil(radius))
    other = sp.ones((2 * rad + 1, 2 * rad + 1), dtype=bool)
    other[rad, rad] = False
    disk = edt(other) < radius
    return disk


def ps_ball(radius):
    r"""
    Creates spherical ball structuring element for morphological operations

    Parameters
    ----------
    radius : float or int
        The desired radius of the structuring element

    Returns
    -------
    strel : 3D-array
        A 3D numpy array of the structuring element
    """
    rad = int(sp.ceil(radius))
    other = sp.ones((2 * rad + 1, 2 * rad + 1, 2 * rad + 1), dtype=bool)
    other[rad, rad, rad] = False
    ball = edt(other) < radius
    return ball


def overlay(im1, im2, c):
    r"""
    Overlays ``im2`` onto ``im1``, given voxel coords of center of ``im2``
    in ``im1``.

    Parameters
    ----------
    im1 : ND-array
        Original voxelated image
    im2 : ND-array
        Template voxelated image
    c : array_like
        [x, y, z] coordinates in ``im1`` where ``im2`` will be centered

    Returns
    -------
    image : ND-array
        A modified version of ``im1``, with ``im2`` overlaid at the specified
        location

    """
    shape = im2.shape
    for ni in shape:
        if ni % 2 == 0:
            raise Exception("Structuring element must be odd-voxeled...")

    nx, ny, nz = [(ni - 1) // 2 for ni in shape]
    cx, cy, cz = c

    im1[cx-nx:cx+nx+1, cy-ny:cy+ny+1, cz-nz:cz+nz+1] += im2

    return im1


<<<<<<< HEAD

=======
>>>>>>> cafd2adb
def insert_sphere(im, c, r, v=True, overwrite=True):
    r"""
    Inserts a sphere of a specified radius into a given image

    Parameters
    ----------
    im : array_like
        Image into which the sphere should be inserted
    c : array_like
        The [x, y, z] coordinate indicating the center of the sphere
    r : int
        The radius of sphere to insert
    v : int
        The value to put into the sphere voxels.  The default is ``True``
        which corresponds to inserting spheres into a Boolean image.  If
        a numerical value is given, ``im`` is converted to the same type as
        ``v``.
    overwrite : boolean
        If ``True`` (default) then the sphere overwrites whatever values are
        present in ``im``.  If ``False`` then the sphere values are only
        inserted into locations that are 0 or ``False``.

    Returns
    -------
    image : ND-array
        The original image with a sphere inerted at the specified location
    """
    # Convert image to same type os v for eventual insertion
    if im.dtype != type(v):
        im = im.astype(type(v))
    # Parse the arugments
    r = int(sp.around(r, decimals=0))
    if r == 0:
        return im
<<<<<<< HEAD
=======
    c = sp.array(c, dtype=int)
>>>>>>> cafd2adb
    if c.size != im.ndim:
        raise Exception('Coordinates do not match dimensionality of image')
    # Define a bounding box around inserted sphere, minding imaage boundaries
    bbox = []
<<<<<<< HEAD
    [bbox.append(np.clip(c[i] - r, 0, im.shape[i])) for i in range(im.ndim)]
    [bbox.append(np.clip(c[i] + r, 0, im.shape[i])) for i in range(im.ndim)]
    bbox = np.ravel(bbox)
    # Obtain slices into image
    s = bbox_to_slices(bbox)
    # Generate sphere template within image boundaries
    blank = np.ones_like(im[s], dtype=float)
    blank[tuple(c - bbox[0:im.ndim])] = 0
    sph = spim.distance_transform_edt(blank) < r
=======
    [bbox.append(sp.clip(c[i] - r, 0, im.shape[i])) for i in range(im.ndim)]
    [bbox.append(sp.clip(c[i] + r, 0, im.shape[i])) for i in range(im.ndim)]
    bbox = sp.ravel(bbox)
    # Obtain slices into image
    s = bbox_to_slices(bbox)
    # Generate sphere template within image boundaries
    blank = sp.ones_like(im[s], dtype=float)
    blank[tuple(c - bbox[0:im.ndim])] = 0
    sph = edt(blank) < r
>>>>>>> cafd2adb
    if overwrite:  # Clear voxles under sphere to be zero
        temp = im[s]*sph > 0
        im[s][temp] = 0
    else:  # Clear portions of sphere to prevent overwriting
        sph *= im[s] == 0
    im[s] = im[s] + sph*v
    return im


def insert_cylinder(im, xyz0, xyz1, r):
    r"""
    Inserts a cylinder of given radius onto a given image

    Parameters
    ----------
    im : array_like
        Original voxelated image
    xyz0, xyz1 : 3-by-1 array_like
        Voxel coordinates of the two end points of the cylinder
    r : int
        Radius of the cylinder

    Returns
    -------
    im : ND-array
        Original voxelated image overlayed with the cylinder

    Notes
    -----
    This function is only implemented for 3D images

    """
    if im.ndim != 3:
        raise Exception('This function is only implemented for 3D images')
    # Converting coordinates to numpy array
    xyz0, xyz1 = [np.array(xyz).astype(int) for xyz in (xyz0, xyz1)]
    r = int(r)
    L = np.absolute(xyz0 - xyz1).max() + 1
    xyz_line = [np.linspace(xyz0[i], xyz1[i], L).astype(int) for i in range(3)]

    xyz_min = np.amin(xyz_line, axis=1) - r
    xyz_max = np.amax(xyz_line, axis=1) + r
    shape_template = xyz_max - xyz_min + 1
    template = np.zeros(shape=shape_template)

    # Shortcut for orthogonal cylinders
    if (xyz0 == xyz1).sum() == 2:
        unique_dim = [xyz0[i] != xyz1[i] for i in range(3)].index(True)
        shape_template[unique_dim] = 1
        template_2D = disk(radius=r).reshape(shape_template)
        template = np.repeat(template_2D, repeats=L, axis=unique_dim)
        xyz_min[unique_dim] += r
        xyz_max[unique_dim] += -r
    else:
        xyz_line_in_template_coords = [xyz_line[i] - xyz_min[i] for i in range(3)]
        template[tuple(xyz_line_in_template_coords)] = 1
        template = edt(template == 0) <= r

    im[xyz_min[0]:xyz_max[0]+1,
       xyz_min[1]:xyz_max[1]+1,
       xyz_min[2]:xyz_max[2]+1] += template

    return im


def pad_faces(im, faces):
    r"""
    Pads the input image at specified faces. This shape of image is
    same as the output image of add_boundary_regions function.

    Parameters
    ----------
    im : ND_array
        The image that needs to be padded

    faces : list of strings
        Labels indicating where image needs to be padded. Given a 3D image
        of shape ``[x, y, z] = [i, j, k]``, the following conventions are used
        to indicate along which axis the padding should be applied:

        * 'left' -> ``x = 0``
        * 'right' -> ``x = i``
        * 'front' -> ``y = 0``
        * 'back' -> ``y = j``
        * 'bottom' -> ``z = 0``
        * 'top' -> ``z = k``

    Returns
    -------
    A image padded at specified face(s)

    See also
    --------
    add_boundary_regions
    """
    if im.ndim != im.squeeze().ndim:
        warnings.warn('Input image conains a singleton axis:' + str(im.shape) +
                      ' Reduce dimensionality with np.squeeze(im) to avoid' +
                      ' unexpected behavior.')
    f = faces
    if f is not None:
        if im.ndim == 2:
            faces = [(int('left' in f) * 3, int('right' in f) * 3),
                     (int(('front') in f) * 3 or int(('bottom') in f) * 3,
                      int(('back') in f) * 3 or int(('top') in f) * 3)]

        if im.ndim == 3:
            faces = [(int('left' in f) * 3, int('right' in f) * 3),
                     (int('front' in f) * 3, int('back' in f) * 3),
                     (int('top' in f) * 3, int('bottom' in f) * 3)]
        im = sp.pad(im, pad_width=faces, mode='edge')
    else:
        im = im
    return im


def _create_alias_map(im, alias=None):
    r"""
    Creates an alias mapping between phases in original image and identifyable
    names. This mapping is used during network extraction to label
    interconnection between and properties of each phase.

    Parameters
    ----------
    im : ND-array
        Image of porous material where each phase is represented by unique
        integer. Phase integer should start from 1. Boolean image will extract
        only one network labeled with True's only.

    alias : dict (Optional)
        A dictionary that assigns unique image label to specific phase.
        For example {1: 'Solid'} will show all structural properties associated
        with label 1 as Solid phase properties.
        If ``None`` then default labelling will be used i.e {1: 'Phase1',..}.

    Returns
    -------
    A dictionary with numerical phase labels as key, and readable phase names
    as valuies. If no alias is provided then default labelling is used
    i.e {1: 'Phase1',..}
    """
    # -------------------------------------------------------------------------
    # Get alias if provided by user
    phases_num = sp.unique(im * 1)
    phases_num = sp.trim_zeros(phases_num)
    al = {}
    for values in phases_num:
        al[values] = 'phase{}'.format(values)
    if alias is not None:
        alias_sort = dict(sorted(alias.items()))
        phase_labels = sp.array([*alias_sort])
        al = alias
        if set(phase_labels) != set(phases_num):
            raise Exception('Alias labels does not match with image labels '
                            'please provide correct image labels')
    return al


def extract_regions(regions, labels: list, trim=True):
    r"""
    Combine given regions into a single boolean mask

    Parameters
    -----------
    regions : ND-array
        An image containing an arbitrary number of labeled regions
    labels : array_like or scalar
        A list of labels indicating which region or regions to extract
    trim : bool
        If ``True`` then image shape will trimmed to a bounding box around the
        given regions.

    Returns
    -------
    im : ND-array
        A boolean mask with ``True`` values indicating where the given labels
        exist

    """
    if type(labels) is int:
        labels = [labels]
    s = spim.find_objects(regions)
    im_new = sp.zeros_like(regions)
    x_min, y_min, z_min = sp.inf, sp.inf, sp.inf
    x_max, y_max, z_max = 0, 0, 0
    for i in labels:
        im_new[s[i-1]] = regions[s[i-1]] == i
        x_min, x_max = min(s[i-1][0].start, x_min), max(s[i-1][0].stop, x_max)
        y_min, y_max = min(s[i-1][1].start, y_min), max(s[i-1][1].stop, y_max)
        if regions.ndim == 3:
            z_min, z_max = min(s[i-1][2].start, z_min), max(s[i-1][2].stop, z_max)
    if trim:
        if regions.ndim == 3:
            bbox = bbox_to_slices([x_min, y_min, z_min, x_max, y_max, z_max])
        else:
            bbox = bbox_to_slices([x_min, y_min, x_max, y_max])
        im_new = im_new[bbox]
    return im_new


def size_to_seq(size, bins=None):
    r"""
    Converts an image of invasion size values into sequence values.

    This is meant to accept the output of the ``porosimetry`` function.

    Parameters
    ----------
    size : ND-image
        The image containing invasion size values in each voxel.
    bins : array_like or int (optional)
        The bins to use when converting sizes to sequence.  The default is
        to create 1 bin for each unique value in ``size``.  If an **int**
        is supplied it is interpreted as the number of bins between 0 and the
        maximum value in ``size``.  If an array is supplied it is used as
        the bins directly.

    Returns
    -------
    seq : ND-image
        An ND-image the same shape as ``size`` with invasion size values
        replaced by the invasion sequence.  This assumes that the invasion
        process occurs via increasing pressure steps, such as produced by
        the ``porosimetry`` function.

    """
    solid = size == 0
    if bins is None:
        bins = np.unique(size)
    elif isinstance(bins, int):
        bins = np.linspace(0, size.max(), bins)
    vals = np.digitize(size, bins=bins, right=True)
    # Invert the vals so smallest size has largest sequence
    vals = -(vals - vals.max() - 1)*~solid
    # In case too many bins are given, remove empty ones
    vals = make_contiguous(vals)

    # Possibly simpler way?
    #    vals = (-(size - size.max())).astype(int) + 1
    #    vals[vals > size.max()] = 0

    return vals


def seq_to_satn(seq):
    r"""
    Converts an image of invasion sequence values to saturation values.

    Parameters
    ----------
    seq : ND-image
        The image containing invasion sequence values in each voxel.
        Note that the invasion steps must be positive integers, solid voxels
        indicated by 0, and uninvaded voxels indicated by -1.

    Returns
    -------
    satn : ND-image
        An ND-iamge the same size as ``seq`` but with sequnece values replaced
        by the fraction of pores invaded at or below the sequence number.
        Solid voxels and uninvaded voxels are represented by 0 and -1
        respectively.

    """
    seq = sp.copy(seq).astype(int)
    solid = seq == 0
    uninvaded = seq == -1
    seq = sp.clip(seq, a_min=0, a_max=None)
    seq = make_contiguous(seq)
    b = sp.bincount(seq.flatten())
    b[0] = 0
    c = sp.cumsum(b)
    satn = c[seq]/((seq > 0).sum() + uninvaded.sum())
    satn[solid] = 0.0
    satn[uninvaded] = -1.0
    return satn<|MERGE_RESOLUTION|>--- conflicted
+++ resolved
@@ -970,10 +970,7 @@
     return im1
 
 
-<<<<<<< HEAD
-
-=======
->>>>>>> cafd2adb
+
 def insert_sphere(im, c, r, v=True, overwrite=True):
     r"""
     Inserts a sphere of a specified radius into a given image
@@ -1008,35 +1005,20 @@
     r = int(sp.around(r, decimals=0))
     if r == 0:
         return im
-<<<<<<< HEAD
-=======
     c = sp.array(c, dtype=int)
->>>>>>> cafd2adb
     if c.size != im.ndim:
         raise Exception('Coordinates do not match dimensionality of image')
     # Define a bounding box around inserted sphere, minding imaage boundaries
     bbox = []
-<<<<<<< HEAD
-    [bbox.append(np.clip(c[i] - r, 0, im.shape[i])) for i in range(im.ndim)]
-    [bbox.append(np.clip(c[i] + r, 0, im.shape[i])) for i in range(im.ndim)]
-    bbox = np.ravel(bbox)
-    # Obtain slices into image
-    s = bbox_to_slices(bbox)
-    # Generate sphere template within image boundaries
-    blank = np.ones_like(im[s], dtype=float)
-    blank[tuple(c - bbox[0:im.ndim])] = 0
-    sph = spim.distance_transform_edt(blank) < r
-=======
     [bbox.append(sp.clip(c[i] - r, 0, im.shape[i])) for i in range(im.ndim)]
     [bbox.append(sp.clip(c[i] + r, 0, im.shape[i])) for i in range(im.ndim)]
     bbox = sp.ravel(bbox)
     # Obtain slices into image
     s = bbox_to_slices(bbox)
     # Generate sphere template within image boundaries
-    blank = sp.ones_like(im[s], dtype=float)
+    blank = np.ones_like(im[s], dtype=float)
     blank[tuple(c - bbox[0:im.ndim])] = 0
     sph = edt(blank) < r
->>>>>>> cafd2adb
     if overwrite:  # Clear voxles under sphere to be zero
         temp = im[s]*sph > 0
         im[s][temp] = 0
