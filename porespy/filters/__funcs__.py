--- conflicted
+++ resolved
@@ -10,12 +10,8 @@
 import scipy.ndimage as spim
 import scipy.spatial as sptl
 from collections import namedtuple
-<<<<<<< HEAD
-from skimage.segmentation import clear_border
-=======
 from skimage.morphology import reconstruction
 from skimage.segmentation import clear_border, watershed
->>>>>>> 1d3f1325
 from skimage.morphology import ball, disk, square, cube, diamond, octahedron
 from porespy.tools import randomize_colors, fftmorphology
 from porespy.tools import get_border, extend_slice, extract_subsection
@@ -1384,24 +1380,6 @@
         inlets = np.pad(inlets, mode="symmetric", pad_width=pw)
         # sizes = np.unique(np.around(sizes, decimals=0).astype(int))[-1::-1]
         imresults = np.zeros(np.shape(impad))
-<<<<<<< HEAD
-        with tqdm(sizes) as pbar:
-            for r in sizes:
-                pbar.update()
-                if parallel:
-                    imtemp = chunked_func(func=spim.binary_erosion,
-                                          input=impad, structure=strel(r),
-                                          overlap=int(2*r) + 1,
-                                          cores=cores, divs=divs)
-                elif fft:
-                    imtemp = fftmorphology(impad, strel(r), mode="erosion")
-                else:
-                    imtemp = spim.binary_erosion(input=impad,
-                                                 structure=strel(r))
-                if access_limited:
-                    imtemp = trim_disconnected_blobs(imtemp, inlets,
-                                                     strel=strel_2(1))
-=======
         pbar = tqdm(sizes, file=sys.stdout)
         for r in sizes:
             pbar.update()
@@ -1416,7 +1394,8 @@
                 imtemp = spim.binary_erosion(input=impad,
                                              structure=strel(r))
             if access_limited:
-                imtemp = trim_disconnected_blobs(imtemp, inlets)
+                    imtemp = trim_disconnected_blobs(imtemp, inlets,
+                                                     strel=strel_2(1))
             if parallel:
                 imtemp = chunked_func(func=spim.binary_dilation,
                                       input=imtemp, structure=strel(r),
@@ -1437,7 +1416,8 @@
             pbar.update()
             imtemp = dt >= r
             if access_limited:
-                imtemp = trim_disconnected_blobs(imtemp, inlets)
+                    imtemp = trim_disconnected_blobs(imtemp, inlets,
+                                                     strel=strel_2(1))
             if np.any(imtemp):
                 imtemp = edt(~imtemp) < r
                 imresults[(imresults == 0) * imtemp] = r
@@ -1448,9 +1428,9 @@
             pbar.update()
             imtemp = dt >= r
             if access_limited:
-                imtemp = trim_disconnected_blobs(imtemp, inlets)
+                    imtemp = trim_disconnected_blobs(imtemp, inlets,
+                                                     strel=strel_2(1))
             if np.any(imtemp):
->>>>>>> 1d3f1325
                 if parallel:
                     imtemp = chunked_func(func=spim.binary_dilation,
                                           input=imtemp, structure=strel(r),
@@ -1462,47 +1442,7 @@
                 else:
                     imtemp = spim.binary_dilation(input=imtemp,
                                                   structure=strel(r))
-<<<<<<< HEAD
-                if np.any(imtemp):
-                    imresults[(imresults == 0) * imtemp] = r
-        imresults = extract_subsection(imresults, shape=im.shape)
-    elif mode == "dt":
-        imresults = np.zeros(np.shape(im))
-        with tqdm(sizes) as pbar:
-            for r in sizes:
-                pbar.update()
-                imtemp = dt >= r
-                if access_limited:
-                    imtemp = trim_disconnected_blobs(imtemp, inlets,
-                                                     strel=strel_2(1))
-                if np.any(imtemp):
-                    imtemp = edt(~imtemp) < r
-                    imresults[(imresults == 0) * imtemp] = r
-    elif mode == "hybrid":
-        imresults = np.zeros(np.shape(im))
-        with tqdm(sizes) as pbar:
-            for r in sizes:
-                pbar.update()
-                imtemp = dt >= r
-                if access_limited:
-                    imtemp = trim_disconnected_blobs(imtemp, inlets,
-                                                     strel=strel_2(1))
-                if np.any(imtemp):
-                    if parallel:
-                        imtemp = chunked_func(func=spim.binary_dilation,
-                                              input=imtemp, structure=strel(r),
-                                              overlap=int(2*r) + 1,
-                                              cores=cores, divs=divs)
-                    elif fft:
-                        imtemp = fftmorphology(imtemp, strel(r),
-                                               mode="dilation")
-                    else:
-                        imtemp = spim.binary_dilation(input=imtemp,
-                                                      structure=strel(r))
-                    imresults[(imresults == 0) * imtemp] = r
-=======
                 imresults[(imresults == 0) * imtemp] = r
->>>>>>> 1d3f1325
     else:
         raise Exception("Unrecognized mode " + mode)
     return imresults
