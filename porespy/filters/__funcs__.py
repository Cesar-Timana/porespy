import dask
import dask.array as da
import warnings
import numpy as np
from numba import njit, prange
from edt import edt
import operator as op
import scipy.ndimage as spim
import scipy.spatial as sptl
from collections import namedtuple
from skimage.morphology import reconstruction
from skimage.segmentation import clear_border, watershed
from skimage.morphology import ball, disk, square, cube, diamond, octahedron
from porespy.tools import _check_for_singleton_axes
from porespy.tools import randomize_colors, fftmorphology
from porespy.tools import get_border, extend_slice, extract_subsection
from porespy.tools import _create_alias_map
from porespy.tools import ps_disk, ps_ball
from porespy import settings
from porespy.tools import get_tqdm
from loguru import logger
tqdm = get_tqdm()


def apply_padded(im, pad_width, func, pad_val=1, **kwargs):
    r"""
    Applies padding to an image before sending to ``func``, then extracts
    the result corresponding to the original image shape.

    Parameters
    ----------
    im : ndarray
        The image to which ``func`` should be applied
    pad_width : int or list of ints
        The amount of padding to apply to each axis. Refer to
        ``numpy.pad`` documentation for more details.
    pad_val : scalar
        The value to place into the padded voxels.  The default is 1 (or
        ``True``) which extends the pore space.
    func : function handle
        The function to apply to the padded image.
    kwargs
        Additional keyword arguments are collected and passed to ``func``.

    Notes
    -----
    A use case for this is when using ``skimage.morphology.skeletonize_3d``
    to ensure that the skeleton extends beyond the edges of the image.

    """
    padded = np.pad(im, pad_width=pad_width,
                    mode='constant', constant_values=pad_val)
    temp = func(padded, **kwargs)
    result = extract_subsection(im=temp, shape=im.shape)
    return result


def trim_small_clusters(im, size=1):
    r"""
    Remove isolated voxels or clusters of a given size or smaller.

    Parameters
    ----------
    im : ndarray
        The binary image from which voxels are to be removed.
    size : scalar
        The threshold size of clusters to trim.  As clusters with this
        many voxels or fewer will be trimmed.  The default is 1 so only
        single voxels are removed.

    Returns
    -------
    im : ndarray
        A copy of ``im`` with clusters of voxels smaller than the given
        ``size`` removed.

    """
    if im.ndim == 2:
        strel = disk(1)
    elif im.ndim == 3:
        strel = ball(1)
    else:
        raise Exception("Only 2D or 3D images are accepted")
    filtered_array = np.copy(im)
    labels, N = spim.label(filtered_array, structure=strel)
    id_sizes = np.array(spim.sum(im, labels, range(N + 1)))
    area_mask = id_sizes <= size
    filtered_array[area_mask[labels]] = 0
    return filtered_array


def hold_peaks(im, axis=-1):
    r"""
    Replaces each voxel with the highest value along the given axis.

    Parameters
    ----------
    im : ndarray
        A greyscale image whose peaks are to be found.
    axis : int
        The axis along which the operation is to be applied.

    """
    A = im
    B = np.swapaxes(A, axis, -1)
    updown = np.empty((*B.shape[:-1], B.shape[-1] + 1), B.dtype)
    updown[..., 0], updown[..., -1] = -1, -1
    np.subtract(B[..., 1:], B[..., :-1], out=updown[..., 1:-1])
    chnidx = np.where(updown)
    chng = updown[chnidx]
    (pkidx,) = np.where((chng[:-1] > 0) & (chng[1:] < 0) | (chnidx[-1][:-1] == 0))
    pkidx = (*map(op.itemgetter(pkidx), chnidx),)
    out = np.zeros_like(A)
    aux = out.swapaxes(axis, -1)
    aux[(*map(op.itemgetter(slice(1, None)), pkidx),)] = np.diff(B[pkidx])
    aux[..., 0] = B[..., 0]
    result = out.cumsum(axis=axis)
    return result


def distance_transform_lin(im, axis=0, mode="both"):
    r"""
    Replaces each void voxel with the linear distance to the nearest solid
    voxel along the specified axis.

    Parameters
    ----------
    im : ND-array
        The image of the porous material with ``True`` values indicating
        the void phase (or phase of interest).

    axis : int
        The direction along which the distance should be measured, the
        default is 0 (i.e. along the x-direction).

    mode : str
        Controls how the distance is measured. Options are:
        - 'forward': Distances are measured in the increasing direction
          along the specified axis
        - 'reverse': Distances are measured in the reverse direction.
          'backward' is also accepted.
        - 'both': Distances are calculated in both directions (by
          recursively calling itself), then reporting the minimum value of
          the two results.

    Returns
    -------
    image : ndarray
        A copy of ``im`` with each foreground voxel containing the
        distance to the nearest background along the specified axis.

    """
    _check_for_singleton_axes(im)

    if mode in ["backward", "reverse"]:
        im = np.flip(im, axis)
        im = distance_transform_lin(im=im, axis=axis, mode="forward")
        im = np.flip(im, axis)
        return im
    elif mode in ["both"]:
        im_f = distance_transform_lin(im=im, axis=axis, mode="forward")
        im_b = distance_transform_lin(im=im, axis=axis, mode="backward")
        return np.minimum(im_f, im_b)
    b = np.cumsum(im > 0, axis=axis)
    c = np.diff(b * (im == 0), axis=axis)
    d = np.minimum.accumulate(c, axis=axis)
    if im.ndim == 1:
        e = np.pad(d, pad_width=[1, 0], mode="constant", constant_values=0)
    elif im.ndim == 2:
        ax = [[[1, 0], [0, 0]], [[0, 0], [1, 0]]]
        e = np.pad(d, pad_width=ax[axis], mode="constant", constant_values=0)
    elif im.ndim == 3:
        ax = [
            [[1, 0], [0, 0], [0, 0]],
            [[0, 0], [1, 0], [0, 0]],
            [[0, 0], [0, 0], [1, 0]],
        ]
        e = np.pad(d, pad_width=ax[axis], mode="constant", constant_values=0)
    f = im * (b + e)
    return f


def snow_partitioning(im, dt=None, r_max=4, sigma=0.4, return_all=False,
                      mask=True, randomize=True):
    r"""
    Partitions the void space into pore regions using a marker-based
    watershed algorithm, with specially filtered peaks as markers.

    The SNOW network extraction algorithm (Sub-Network of an
    Over-segmented Watershed) was designed to handle to perculiarities of
    high porosity materials, but it applies well to other materials as
    well.

    Parameters
    ----------
    im : array_like
        A boolean image of the domain, with ``True`` indicating the pore
        space and ``False`` elsewhere.
    dt : array_like, optional
        The distance transform of the pore space.  This is done
        automatically if not provided, but if the distance transform has
        already been computed then supplying it can save some time.
    r_max : int
        The radius of the spherical structuring element to use in the
        Maximum filter stage that is used to find peaks. The default is 4.
    sigma : float
        The standard deviation of the Gaussian filter used in step 1. The
        default is 0.4.  If 0 is given then the filter is not applied,
        which is useful if a distance transform is supplied as the ``im``
        argument that has already been processed.
    return_all : boolean
        If set to ``True`` a named tuple is returned containing the
        original image, the distance transform, the filtered peaks, and
        the final pore regions.  The default is ``False``.
    mask : boolean
        Apply a mask to the regions where the solid phase is. Default is
        ``True``
    randomize : boolean
        If ``True`` (default), then the region colors will be randomized
        before returning.  This is helpful for visualizing otherwise
        neighboring regions have simlar coloring are are hard to
        distinguish.

    Returns
    -------
    image : ndarray
        An image the same shape as ``im`` with the void space partitioned
        into pores using a marker based watershed with the peaks found by
        the SNOW algorithm [1].

    Notes
    -----
    If ``return_all`` is ``True`` then a **named tuple** is returned
    containing all of the images used during the process.  They can be
    access as attriutes with the following names:

    - ``im``: The binary image of the void space
    - ``dt``: The distance transform of the image
    - ``peaks``: The peaks of the distance transform after applying the
      steps of the SNOW algorithm
    - ``regions``: The void space partitioned into pores using a marker
      based watershed with the peaks found by the SNOW algorithm

    References
    ----------
    [1] Gostick, J. "A versatile and efficient network extraction algorithm
    using marker-based watershed segmenation".  Physical Review E. (2017)

    """
    tup = namedtuple("results", field_names=["im", "dt", "peaks", "regions"])
    logger.trace("Beginning SNOW algorithm")
    im_shape = np.array(im.shape)
    if im.dtype is not bool:
        logger.trace("Converting supplied image to boolean")
        im = im > 0
    if dt is None:
        logger.trace("Peforming distance transform")
        if np.any(im_shape == 1):
            ax = np.where(im_shape == 1)[0][0]
            dt = edt(im.squeeze())
            dt = np.expand_dims(dt, ax)
        else:
            dt = edt(im)

    tup.im = im
    tup.dt = dt

    if sigma > 0:
        logger.trace(f"Applying Gaussian blur with sigma = {sigma}")
        dt = spim.gaussian_filter(input=dt, sigma=sigma)

    peaks = find_peaks(dt=dt, r_max=r_max)
    logger.debug(f"Initial number of peaks: {spim.label(peaks)[1]}")
    peaks = trim_saddle_points(peaks=peaks, dt=dt, max_iters=500)
    logger.debug(f"Peaks after trimming saddle points: {spim.label(peaks)[1]}")
    peaks = trim_nearby_peaks(peaks=peaks, dt=dt)
    peaks, N = spim.label(peaks)
    logger.debug(f"Peaks after trimming nearby peaks: {N}")
    tup.peaks = peaks
    if mask:
        mask_solid = im > 0
    else:
        mask_solid = None
    regions = watershed(image=-dt, markers=peaks, mask=mask_solid)
    if randomize:
        regions = randomize_colors(regions)
    if return_all:
        tup.regions = regions
        return tup
    else:
        return regions


def snow_partitioning_n(im, r_max=4, sigma=0.4, return_all=True,
                        mask=True, randomize=False, alias=None):
    r"""
    This function partitions an imaging oontain an arbitrary number of
    phases into regions using a marker-based watershed segmentation. Its
    an extension of snow_partitioning function with all phases partitioned
    together.

    Parameters
    ----------
    im : ndarray
        Image of porous material where each phase is represented by unique
        integer starting from 1 (0's are ignored).
    r_max : scalar
        The radius of the spherical structuring element to use in the
        Maximum filter stage that is used to find peaks. The default is 4.
    sigma : scalar
        The standard deviation of the Gaussian filter used. The default is
        0.4. If 0 is given then the filter is not applied, which is useful
        if a distance transform is supplied as the ``im`` argument that
        has already been processed.
    return_all : boolean (default is False)
        If set to ``True`` a named tuple is returned containing the
        original image, the combined distance transform, list of each
        phase max label, and the final combined regions of all phases.
    mask : boolean (default is True)
        Apply a mask to the regions which are not under concern.
    randomize : boolean
        If ``True`` (default), then the region colors will be randomized
        before returning.  This is helpful for visualizing otherwise
        neighboring regions have similar coloring and are hard to
        distinguish.
    alias : dict (Optional)
        A dictionary that assigns unique image label to specific phases.
        For example {1: 'Solid'} will show all structural properties
        associated with label 1 as Solid phase properties. If ``None``
        then default labelling will be used i.e {1: 'Phase1',..}.

    Returns
    -------
    An image the same shape as ``im`` with the all phases partitioned into
    regions using a marker based watershed with the peaks found by the
    SNOW algorithm [1].  If ``return_all`` is ``True`` then a
    **named tuple** is returned with the following attribute:

    - ``im`` : The actual image of the porous material
    - ``dt`` : The combined distance transform of the image
    - ``phase_max_label`` : The list of max label of each phase in order to
      distinguish between each other
    - ``regions`` : The partitioned regions of n phases using a marker
      based watershed with the peaks found by the SNOW algorithm

    References
    ----------
    [1] Gostick, J. "A versatile and efficient network extraction
    algorithm using marker-based watershed segmentation".  Physical Review
    E. (2017)

    [2] Khan, ZA et al. "Dual network extraction algorithm to investigate
    multiple transport processes in porous materials: Image-based modeling
    of pore and grain-scale processes". Computers in Chemical Engineering.
    (2019)

    See Also
    --------
    snow_partitioning

    Notes
    -----
    In principle it is possible to perform a distance transform on each
    phase separately, merge these into a single image, then apply the
    watershed only once. This, however, has been found to create edge
    artifacts between regions arising from the way watershed handles
    plateaus in the distance transform. To overcome this, this function
    applies the watershed to each of the distance transforms separately,
    then merges the segmented regions back into a single image.

    """
    # Get alias if provided by user
    al = _create_alias_map(im=im, alias=alias)
    # Perform snow on each phase and merge all segmentation and dt together
    phases_num = np.unique(im * 1)
    phases_num = np.trim_zeros(phases_num)
    combined_dt = 0
    combined_region = 0
    num = [0]
    for i, j in enumerate(phases_num):
        if alias is None:
            logger.trace(f"Processing Phase {j}")
        else:
            logger.trace(f"Processing Phase {al[j]}")
        phase_snow = snow_partitioning(
            im == j,
            dt=None,
            r_max=r_max,
            sigma=sigma,
            return_all=return_all,
            mask=mask,
            randomize=randomize,
        )
        combined_dt += phase_snow.dt
        phase_snow.regions *= phase_snow.im
        phase_snow.regions += num[i]
        phase_ws = phase_snow.regions * phase_snow.im
        phase_ws[phase_ws == num[i]] = 0
        combined_region += phase_ws
        num.append(np.amax(combined_region))
    if return_all:
        tup = namedtuple(
            "results", field_names=["im", "dt", "phase_max_label", "regions"]
        )
        tup.im = im
        tup.dt = combined_dt
        tup.phase_max_label = num[1:]
        tup.regions = combined_region
        return tup
    else:
        return combined_region


def find_peaks(dt, r_max=4, footprint=None, **kwargs):
    r"""
    Finds local maxima in the distance transform

    Parameters
    ----------
    dt : ndarray
        The distance transform of the pore space.  This may be calculated
        and filtered using any means desired.
    r_max : scalar
        The size of the structuring element used in the maximum filter.
        This controls the localness of any maxima. The default is 4 voxels.
    footprint : ND-array
        Specifies the shape of the structuring element used to define the
        neighborhood when looking for peaks.  If ``None`` (the default) is
        specified then a spherical shape is used (or circular in 2D).

    Returns
    -------
    image : ndarray
        An array of booleans with ``True`` values at the location of any
        local maxima.

    Notes
    -----
    It is also possible ot the ``peak_local_max`` function from the
    ``skimage.feature`` module as follows:

    ``peaks = peak_local_max(image=dt, min_distance=r, exclude_border=0,
    indices=False)``

    The *skimage* function automatically uses a square structuring element
    which is significantly faster than using a circular or spherical
    element.

    """
    im = dt > 0
    _check_for_singleton_axes(im)

    if footprint is None:
        if im.ndim == 2:
            footprint = disk
        elif im.ndim == 3:
            footprint = ball
        else:  # pragma: no cover
            raise Exception("Only 2d and 3d images are supported")
    parallel = kwargs.pop('parallel', False)
    cores = kwargs.pop('cores', None)
    divs = kwargs.pop('cores', 2)
    if parallel:
        overlap = max(footprint(r_max).shape)
        peaks = chunked_func(func=find_peaks, overlap=overlap,
                             im_arg='dt', dt=dt, footprint=footprint,
                             cores=cores, divs=divs)
    else:
        mx = spim.maximum_filter(dt + 2 * (~im), footprint=footprint(r_max))
        peaks = (dt == mx) * im
    return peaks


def reduce_peaks(peaks):
    r"""
    Any peaks that are broad or elongated are replaced with a single voxel
    that is located at the center of mass of the original voxels.

    Parameters
    ----------
    peaks : ND-image
        An image containing ``True`` values indicating peaks in the
        distance transform

    Returns
    -------
    image : ND-array
        An array with the same number of isolated peaks as the original
        image, but fewer total ``True`` voxels.

    Notes
    -----
    The center of mass of a group of voxels is used as the new single
    voxel, so if the group has an odd shape (like a horse shoe), the new
    voxel may *not* lie on top of the original set.

    """
    if peaks.ndim == 2:
        strel = square
    else:
        strel = cube
    markers, N = spim.label(input=peaks, structure=strel(3))
    inds = spim.measurements.center_of_mass(
        input=peaks, labels=markers, index=np.arange(1, N + 1)
    )
    inds = np.floor(inds).astype(int)
    # Centroid may not be on old pixel, so create a new peaks image
    peaks_new = np.zeros_like(peaks, dtype=bool)
    peaks_new[tuple(inds.T)] = True
    return peaks_new


def trim_saddle_points(peaks, dt, max_iters=10):
    r"""
    Removes peaks that were mistakenly identified because they lied on a
    saddle or ridge in the distance transform that was not actually a true
    local peak.

    Parameters
    ----------
    peaks : ndarray
        A boolean image containing True values to mark peaks in the
        distance transform (``dt``)

    dt : ndarray
        The distance transform of the pore space for which the true peaks
        are sought.

    max_iters : int
        The maximum number of iterations to run while eroding the saddle
        points.  The default is 10, which is usually not reached; however,
        a warning is issued if the loop ends prior to removing all saddle
        points.

    Returns
    -------
    image : ND-array
        An image with fewer peaks than the input image

    References
    ----------
    [1] Gostick, J. "A versatile and efficient network extraction algorithm
    using marker-based watershed segmenation".  Physical Review E. (2017)

    """
    peaks = np.copy(peaks)
    if dt.ndim == 2:
        from skimage.morphology import square as cube
    else:
        from skimage.morphology import cube
    labels, N = spim.label(peaks)
    slices = spim.find_objects(labels)
    for i in range(N):
        s = extend_slice(s=slices[i], shape=peaks.shape, pad=10)
        peaks_i = labels[s] == i + 1
        dt_i = dt[s]
        im_i = dt_i > 0
        iters = 0
        peaks_dil = np.copy(peaks_i)
        while iters < max_iters:
            iters += 1
            peaks_dil = spim.binary_dilation(input=peaks_dil, structure=cube(3))
            peaks_max = peaks_dil * np.amax(dt_i * peaks_dil)
            peaks_extended = (peaks_max == dt_i) * im_i
            if np.all(peaks_extended == peaks_i):
                break  # Found a true peak
            elif np.sum(peaks_extended * peaks_i) == 0:
                peaks_i = False
                break  # Found a saddle point
        peaks[s] = peaks_i
        if iters >= max_iters:  # pragma: no cover
            logger.warning("Maximum number of iterations reached, consider"
                           " running again with a larger value of max_iters")
    return peaks


def trim_nearby_peaks(peaks, dt):
    r"""
    Finds pairs of peaks that are nearer to each other than to the solid
    phase, and removes the peak that is closer to the solid.

    Parameters
    ----------
    peaks : ndarray
        A boolean image containing True values to mark peaks in the
        distance transform (``dt``)

    dt : ndarray
        The distance transform of the pore space for which the true peaks
        are sought.

    Returns
    -------
    image : ndarray
        An array the same size as ``peaks`` containing a subset of the
        peaks in the original image.

    Notes
    -----
    Each pair of peaks is considered simultaneously, so for a triplet of
    peaks each pair is considered.  This ensures that only the single peak
    that is furthest from the solid is kept.  No iteration is required.

    References
    ----------
    [1] Gostick, J. "A versatile and efficient network extraction
    algorithm using marker-based watershed segmenation".  Physical Review
    E. (2017)

    """
    peaks = np.copy(peaks)
    if dt.ndim == 2:
        from skimage.morphology import square as cube
    else:
        from skimage.morphology import cube
    peaks, N = spim.label(peaks, structure=cube(3))
    crds = spim.measurements.center_of_mass(peaks, labels=peaks,
                                            index=np.arange(1, N + 1))
    crds = np.vstack(crds).astype(int)  # Convert to numpy array of ints
    # Get distance between each peak as a distance map
    tree = sptl.cKDTree(data=crds)
    temp = tree.query(x=crds, k=2)
    nearest_neighbor = temp[1][:, 1]
    dist_to_neighbor = temp[0][:, 1]
    del temp, tree  # Free-up memory
    dist_to_solid = dt[tuple(crds.T)]  # Get distance to solid for each peak
    hits = np.where(dist_to_neighbor < dist_to_solid)[0]
    # Drop peak that is closer to the solid than it's neighbor
    drop_peaks = []
    for peak in hits:
        if dist_to_solid[peak] < dist_to_solid[nearest_neighbor[peak]]:
            drop_peaks.append(peak)
        else:
            drop_peaks.append(nearest_neighbor[peak])
    drop_peaks = np.unique(drop_peaks)
    # Remove peaks from image
    slices = spim.find_objects(input=peaks)
    for s in drop_peaks:
        peaks[slices[s]] = 0
    return peaks > 0


def find_disconnected_voxels(im, conn=None):
    r"""
    This identifies all pore (or solid) voxels that are not connected to
    the edge of the image.  This can be used to find blind pores, or
    remove artifacts such as solid phase voxels that are floating in space.

    Parameters
    ----------
    im : ndarray
        A Boolean image, with True values indicating the phase for which
        disconnected voxels are sought.
    conn : int
        For 2D the options are 4 and 8 for square and diagonal neighbors,
        while for the 3D the options are 6 and 26, similarily for square
        and diagonal neighbors. The default is the maximum option.

    Returns
    -------
    image : ndarray
        An ND-image the same size as ``im``, with True values indicating
        voxels of the phase of interest (i.e. True values in the original
        image) that are not connected to the outer edges.

    Notes
    -----
    image : ndarray
        The returned array (e.g. ``holes``) be used to trim blind pores
        from ``im`` using: ``im[holes] = False``

    """
    _check_for_singleton_axes(im)

    if im.ndim == 2:
        if conn == 4:
            strel = disk(1)
        elif conn in [None, 8]:
            strel = square(3)
        else:
            raise Exception("Received conn is not valid")
    elif im.ndim == 3:
        if conn == 6:
            strel = ball(1)
        elif conn in [None, 26]:
            strel = cube(3)
        else:
            raise Exception("Received conn is not valid")
    labels, N = spim.label(input=im, structure=strel)
    holes = clear_border(labels=labels) > 0
    return holes


def fill_blind_pores(im, conn=None):
    r"""
    Fills all pores that are not connected to the edges of the image.

    Parameters
    ----------
    im : ND-array
        The image of the porous material

    Returns
    -------
    image : ND-array
        A version of ``im`` but with all the disconnected pores removed.
    conn : int
        For 2D the options are 4 and 8 for square and diagonal neighbors,
        while for the 3D the options are 6 and 26, similarily for square
        and diagonal neighbors. The default is the maximum option.

    See Also
    --------
    find_disconnected_voxels

    """
    im = np.copy(im)
    holes = find_disconnected_voxels(im, conn=conn)
    im[holes] = False
    return im


def trim_floating_solid(im, conn=None):
    r"""
    Removes all solid that that is not attached to the edges of the image.

    Parameters
    ----------
    im : ndarray
        The image of the porous material
    conn : int
        For 2D the options are 4 and 8 for square and diagonal neighbors,
        while for the 3D the options are 6 and 26, similarily for square
        and diagonal neighbors. The default is the maximum option.

    Returns
    -------
    image : ndarray
        A version of ``im`` but with all the disconnected solid removed.

    See Also
    --------
    find_disconnected_voxels

    """
    im = np.copy(im)
    holes = find_disconnected_voxels(~im, conn=conn)
    im[holes] = True
    return im


def trim_nonpercolating_paths(im, inlets, outlets):
    r"""
<<<<<<< HEAD
    Removes all nonpercolating paths between specified edges or faces

    Parameters
    ----------
    im : ND-array
        The image of the porous material with ```True`` values indicating the
        phase of interest
    inlets : ND-image
        A boolean mask indicating locations of inlets, such as produced by
        ``porespy.generators.faces``.
    outlets : ND-image
        A boolean mask indicating locations of outlets, such as produced by
        ``porespy.generators.faces``.
=======
    Removes all nonpercolating paths between specified edges

    This function is essential when performing transport simulations on an
    image, since image regions that do not span between the desired inlet
    and outlet do not contribute to the transport.

    Parameters
    ----------
    im : ndarray
        The image of the porous material with ```True`` values indicating
        the phase of interest
    inlet_axis : int
        Inlet axis of boundary condition. For three dimensional image the
        number ranges from 0 to 2. For two dimensional image the range is
        between 0 to 1. If ``inlets`` is given then this argument is
        ignored.
    outlet_axis : int
        Outlet axis of boundary condition. For three dimensional image the
        number ranges from 0 to 2. For two dimensional image the range is
        between 0 to 1. If ``outlets`` is given then this argument is
        ignored.
    inlets : ND-image (optional)
        A boolean mask indicating locations of inlets.  If this argument
        is supplied then ``inlet_axis`` is ignored.
    outlets : ND-image (optional)
        A boolean mask indicating locations of outlets. If this argument
        is supplied then ``outlet_axis`` is ignored.
>>>>>>> 1cc07dac

    Returns
    -------
    image : ND-array
        A copy of ``im`` with all the nonpercolating paths removed

    Notes
    -----
    This function is essential when performing transport simulations on an
    image since image regions that do not span between the desired inlet and
    outlet do not contribute to the transport.

    See Also
    --------
    find_disconnected_voxels
    trim_floating_solid
    trim_blind_pores

    """
<<<<<<< HEAD
    labels = spim.label(im)[0]
=======
    _check_for_singleton_axes(im)
    labels = spim.label(im)[0]
    # The following non-sense is only needed to support the
    # inlet/outlet_axis arguments which will be removed in V2.0
    if inlets is None:
        inlets = np.zeros_like(im, dtype=bool)
        if im.ndim == 3:
            if inlet_axis == 0:
                inlets[0, :, :] = True
            elif inlet_axis == 1:
                inlets[:, 0, :] = True
            elif inlet_axis == 2:
                inlets[:, :, 0] = True
        if im.ndim == 2:
            if inlet_axis == 0:
                inlets[0, :] = True
            elif inlet_axis == 1:
                inlets[:, 0] = True
    if outlets is None:
        outlets = np.zeros_like(im, dtype=bool)
        if im.ndim == 3:
            if outlet_axis == 0:
                outlets[-1, :, :] = True
            elif outlet_axis == 1:
                outlets[:, -1, :] = True
            elif outlet_axis == 2:
                outlets[:, :, -1] = True
        if im.ndim == 2:
            if outlet_axis == 0:
                outlets[-1, :] = True
            elif outlet_axis == 1:
                outlets[:, -1] = True
>>>>>>> 1cc07dac
    IN = np.unique(labels * inlets)
    OUT = np.unique(labels * outlets)
    hits = np.array(list(set(IN).intersection(set(OUT))))
    new_im = np.isin(labels, hits[hits > 0])
    return new_im


def trim_extrema(im, h, mode="maxima"):
    r"""
    Trims local extrema in greyscale values by a specified amount.

    This essentially decapitates peaks and/or floods valleys.

    Parameters
    ----------
    im : ndarray
        The image whose extrema are to be removed

    h : float
        The height to remove from each peak or fill in each valley

    mode : string {'maxima' | 'minima' | 'extrema'}
        Specifies whether to remove maxima or minima or both

    Returns
    -------
    image : ndarray
        A copy of the input image with all the peaks and/or valleys
        removed.

    Notes
    -----
    This function is referred to as **imhmax** or **imhmin** in Matlab.

    """
    result = im
    if mode in ["maxima", "extrema"]:
        result = reconstruction(seed=im - h, mask=im, method="dilation")
    elif mode in ["minima", "extrema"]:
        result = reconstruction(seed=im + h, mask=im, method="erosion")
    return result


def flood(im, regions=None, mode="max"):
    r"""
    Floods/fills each region in an image with a single value based on the
    specific values in that region.

    The ``mode`` argument is used to determine how the value is calculated.

    Parameters
    ----------
    im : array_like
        An image with isolated regions with numerical values in each voxel,
        and 0's elsewhere.
    regions : array_like
        An array the same shape as ``im`` with each region labeled.  If
        ``None`` is supplied (default) then ``scipy.ndimage.label`` is
        used with its default arguments.
    mode : string
        Specifies how to determine which value should be used to flood
        each region. Options are:

        - 'maximum': Floods each region with the local max in that region
        - 'minimum': Floods each region the local minimum in that region
        - 'median': Floods each region the local median in that region
        - 'mean': Floods each region the local mean in that region
        - 'size': Floods each region with the size of that region

    Returns
    -------
    image : ndarray
        A copy of ``im`` with new values placed in each forground voxel
        based on the ``mode``.

    See Also
    --------
    prop_to_image

    """
    mask = im > 0
    if regions is None:
        labels, N = spim.label(mask)
    else:
        labels = np.copy(regions)
        N = labels.max()
    mode = "sum" if mode == "size" else mode
    mode = "maximum" if mode == "max" else mode
    mode = "minimum" if mode == "min" else mode
    if mode in ["mean", "median", "maximum", "minimum", "sum"]:
        f = getattr(spim, mode)
        vals = f(input=im, labels=labels, index=range(0, N + 1))
        im_flooded = vals[labels]
        im_flooded = im_flooded * mask
    else:
        raise Exception(mode + " is not a recognized mode")
    return im_flooded


def find_dt_artifacts(dt):
    r"""
    Finds points in a distance transform that are closer to wall than
    solid.

    These points could *potentially* be erroneously high since their
    distance values do not reflect the possibility that solid may have
    been present beyond the border of the image but lost by trimming.

    Parameters
    ----------
    dt : ndarray
        The distance transform of the phase of interest.

    Returns
    -------
    image : ndarray
        An ndarray the same shape as ``dt`` with numerical values
        indicating the maximum amount of error in each volxel, which is
        found by subtracting the distance to nearest edge of image from
        the distance transform value. In other words, this is the error
        that would be found if there were a solid voxel lurking just
        beyond the nearest edge of the image.  Obviously, voxels with a
        value of zero have no error.

    """
    temp = np.ones(shape=dt.shape) * np.inf
    for ax in range(dt.ndim):
        dt_lin = distance_transform_lin(np.ones_like(temp, dtype=bool),
                                        axis=ax, mode="both")
        temp = np.minimum(temp, dt_lin)
    result = np.clip(dt - temp, a_min=0, a_max=np.inf)
    return result


def region_size(im):
    r"""
    Replace each voxel with size of region to which it belongs.

    Parameters
    ----------
    im : ndarray
        Either a boolean image wtih ``True`` indicating the features of
        interest, in which case ``scipy.ndimage.label`` will be applied to
        find regions, or a greyscale image with integer values indicating
        regions.

    Returns
    -------
    image : ndarray
        A copy of ``im`` with each voxel value indicating the size of the
        region to which it belongs.  This is particularly useful for
        finding chord sizes on the image produced by ``apply_chords``.

    See Also
    --------
    flood

    """
    if im.dtype == bool:
        im = spim.label(im)[0]
    counts = np.bincount(im.flatten())
    counts[0] = 0
    chords = counts[im]
    return chords


def apply_chords(im, spacing=1, axis=0, trim_edges=True, label=False):
    r"""
    Adds chords to the void space in the specified direction. The chords
    are separated by 1 voxel plus the provided spacing.

    Parameters
    ----------
    im : ndarray
        An image of the porous material with void marked as ``True``.
    spacing : int
        Separation between chords.  The default is 1 voxel.  This can be
        decreased to 0, meaning that the chords all touch each other,
        which automatically sets to the ``label`` argument to ``True``.
    axis : int (default = 0)
        The axis along which the chords are drawn.
    trim_edges : bool (default = ``True``)
        Whether or not to remove chords that touch the edges of the image.
        These chords are artifically shortened, so skew the chord length
        distribution.
    label : bool (default is ``False``)
        If ``True`` the chords in the returned image are each given a
        unique label, such that all voxels lying on the same chord have
        the same value.  This is automatically set to ``True`` if spacing
        is 0, but is ``False`` otherwise.

    Returns
    -------
    image : ndarray
        A copy of ``im`` with non-zero values indicating the chords.

    See Also
    --------
    apply_chords_3D

    """
    _check_for_singleton_axes(im)
    if spacing < 0:
        raise Exception("Spacing cannot be less than 0")
    if spacing == 0:
        label = True
    result = np.zeros(im.shape, dtype=int)  # Will receive chords at end
    slxyz = [slice(None, None, spacing * (axis != i) + 1) for i in [0, 1, 2]]
    slices = tuple(slxyz[: im.ndim])
    s = [[0, 1, 0], [0, 1, 0], [0, 1, 0]]  # Straight-line structuring element
    if im.ndim == 3:  # Make structuring element 3D if necessary
        s = np.pad(np.atleast_3d(s), pad_width=((0, 0), (0, 0), (1, 1)),
                   mode="constant", constant_values=0)
    im = im[slices]
    s = np.swapaxes(s, 0, axis)
    chords = spim.label(im, structure=s)[0]
    if trim_edges:  # Label on border chords will be set to 0
        chords = clear_border(chords)
    result[slices] = chords  # Place chords into empty image created at top
    if label is False:  # Remove label if not requested
        result = result > 0
    return result


def apply_chords_3D(im, spacing=0, trim_edges=True):
    r"""
    Adds chords to the void space in all three principle directions. The
    chords are seprated by 1 voxel plus the provided spacing. Chords in
    the X, Y and Z directions are labelled 1, 2 and 3 resepctively.

    Parameters
    ----------
    im : ndarray
        A 3D image of the porous material with void space marked as True.
    spacing : int (default = 0)
        Chords are automatically separed by 1 voxel on all sides, and this
        argument increases the separation.
    trim_edges : bool (default is ``True``)
        Whether or not to remove chords that touch the edges of the image.
        These chords are artifically shortened, so skew the chord length
        distribution

    Returns
    -------
    image : ndarray
        A copy of ``im`` with values of 1 indicating x-direction chords,
        2 indicating y-direction chords, and 3 indicating z-direction
        chords.

    Notes
    -----
    The chords are separated by a spacing of at least 1 voxel so that
    tools that search for connected components, such as
    ``scipy.ndimage.label`` can detect individual chords.

    See Also
    --------
    apply_chords

    """
    _check_for_singleton_axes(im)
    if im.ndim < 3:
        raise Exception("Must be a 3D image to use this function")
    if spacing < 0:
        raise Exception("Spacing cannot be less than 0")
    ch = np.zeros_like(im, dtype=int)
    ch[:, :: 4 + 2 * spacing, :: 4 + 2 * spacing] = 1   # X-direction
    ch[:: 4 + 2 * spacing, :, 2::4 + 2 * spacing] = 2   # Y-direction
    ch[2::4 + 2 * spacing, 2::4 + 2 * spacing, :] = 3   # Z-direction
    chords = ch * im
    if trim_edges:
        temp = clear_border(spim.label(chords > 0)[0]) > 0
        chords = temp * chords
    return chords


def local_thickness(im, sizes=25, mode="hybrid", **kwargs):
    r"""
    For each voxel, this function calculates the radius of the largest
    sphere that both engulfs the voxel and fits entirely within the
    foreground.

    This is not the same as a simple distance transform, which finds the
    largest sphere that could be *centered* on each voxel.

    Parameters
    ----------
    im : ndarray
        A binary image with the phase of interest set to True
    sizes : array_like or scalar
        The sizes to invade.  If a list of values of provided they are
        used directly. If a scalar is provided then that number of points
        spanning the min and max of the distance transform are used.
    mode : str
        Controls with method is used to compute the result. Options are:

        - 'hybrid': (default) Performs a distance tranform of the void
          space, thresholds to find voxels larger than ``sizes[i]``, trims
          the resulting mask if ``access_limitations`` is ``True``, then
          dilates it using the efficient fft-method to obtain the
          non-wetting fluid configuration.
        - 'dt': Same as 'hybrid', except uses a second distance transform,
          relative to the thresholded mask, to find the invading fluid
          configuration. The choice of 'dt' or 'hybrid' depends on speed,
          which is system and installation specific.
        - 'mio': Using a single morphological image opening step to obtain
          the invading fluid confirguration directly, *then* trims if
          ``access_limitations`` is ``True``. This method is not ideal and
          is included mostly for comparison purposes.

    Returns
    -------
    image : ndarray
        A copy of ``im`` with the pore size values in each voxel.

    See Also
    --------
    porosimetry

    Notes
    -----
    The term *foreground* is used since this function can be applied to
    both pore space or the solid, whichever is set to ``True``.

    This function is identical to ``porosimetry`` with ``access_limited``
    set to ``False``.

    The way local thickness is found in PoreSpy differs from the
    traditional method (i.e. used in ImageJ
    `<https://imagej.net/Local_Thickness>`_). Our approach is probably
    slower, but it allows for the same code to be used for
    ``local_thickness`` and ``porosimetry``, since we can 'trim' invaded
    regions that are not connected to the inlets in the ``porosimetry``
    function. This is not needed in ``local_thickness`` however.

    """
    im_new = porosimetry(im=im, sizes=sizes, access_limited=False, mode=mode, **kwargs)
    return im_new


def porosimetry(im, sizes=25, inlets=None, access_limited=True, mode='hybrid',
                fft=True, **kwargs):
    r"""
    Performs a porosimetry simulution on an image.

    Parameters
    ----------
    im : ndarray
        An ND image of the porous material containing ``True`` values in the
        pore space.
    sizes : array_like or scalar
        The sizes to invade.  If a list of values of provided they are
        used directly.  If a scalar is provided then that number of points
        spanning the min and max of the distance transform are used.
    inlets : ndarray, boolean
        A boolean mask with ``True`` values indicating where the invasion
        enters the image.  By default all faces are considered inlets,
        akin to a mercury porosimetry experiment.  Users can also apply
        solid boundaries to their image externally before passing it in,
        allowing for complex inlets like circular openings, etc.
        This argument is only used if ``access_limited`` is ``True``.
    access_limited : bool
        This flag indicates if the intrusion should only occur from the
        surfaces (``access_limited`` is ``True``, which is the default),
        or if the invading phase should be allowed to appear in the core
        of the image.  The former simulates experimental tools like
        mercury intrusion porosimetry, while the latter is useful for
        comparison to gauge the extent of shielding effects in the sample.
    mode : str
        Controls with method is used to compute the result. Options are:
        - 'hybrid': (default) Performs a distance tranform of the void
          space, thresholds to find voxels larger than ``sizes[i]``, trims
          the resulting mask if ``access_limitations`` is ``True``, then
          dilates it using the efficient fft-method to obtain the
          non-wetting fluid configuration.
        - 'dt': Same as 'hybrid', except uses a second distance transform,
          relative to the thresholded mask, to find the invading fluid
          configuration. The choice of 'dt' or 'hybrid' depends on speed,
          which is system and installation specific.
        - 'mio': Using a single morphological image opening step to obtain
          the invading fluid confirguration directly, *then* trims if
          ``access_limitations`` is ``True``.  This method is not ideal
          and is included mostly for comparison purposes. The
          morphological operations are done using fft-based method
          implementations.
    fft : boolean (default is ``True``)
        Indicates whether to use the ``fftmorphology`` function in
        ``porespy.filters`` or to use the standard morphology functions in
        ``scipy.ndimage``.  Always use ``fft=True`` unless you have a good
        reason not to.

    Returns
    -------
    image : ndarray
        A copy of ``im`` with voxel values indicating the sphere radius at
        which it becomes accessible from the inlets.  This image can be
        used to find invading fluid configurations as a function of
        applied capillary pressure by applying a boolean comparison:
        ``inv_phase = im > r`` where ``r`` is the radius (in voxels) of
        the invading sphere.  Of course, ``r`` can be converted to
        capillary pressure using a preferred model.

    Notes
    -----
    There are many ways to perform this filter, and PoreSpy offers 3,
    which users can choose between via the ``mode`` argument. These
    methods all work in a similar way by finding which foreground voxels
    can accomodate a sphere of a given radius, then repeating for smaller
    radii.

    See Also
    --------
    local_thickness

    """
    _check_for_singleton_axes(im)
    dt = edt(im > 0)

    if inlets is None:
        inlets = get_border(im.shape, mode="faces")

    if isinstance(sizes, int):
        sizes = np.logspace(start=np.log10(np.amax(dt)), stop=0, num=sizes)
    else:
        sizes = np.unique(sizes)[-1::-1]

    if im.ndim == 2:
        strel = ps_disk
    else:
        strel = ps_ball

    # Parse kwargs for any parallelization arguments
    parallel = kwargs.pop('parallel', False)
    cores = kwargs.pop('cores', None)
    divs = kwargs.pop('divs', 2)

    if mode == "mio":
        pw = int(np.floor(dt.max()))
        impad = np.pad(im, mode="symmetric", pad_width=pw)
        inlets = np.pad(inlets, mode="symmetric", pad_width=pw)
        # sizes = np.unique(np.around(sizes, decimals=0).astype(int))[-1::-1]
        imresults = np.zeros(np.shape(impad))
        for r in tqdm(sizes, **settings.tqdm):
            if parallel:
                imtemp = chunked_func(func=spim.binary_erosion,
                                      input=impad, structure=strel(r),
                                      overlap=int(2*r) + 1,
                                      cores=cores, divs=divs)
            elif fft:
                imtemp = fftmorphology(impad, strel(r), mode="erosion")
            else:
                imtemp = spim.binary_erosion(input=impad,
                                             structure=strel(r))
            if access_limited:
                imtemp = trim_disconnected_blobs(imtemp, inlets)
            if parallel:
                imtemp = chunked_func(func=spim.binary_dilation,
                                      input=imtemp, structure=strel(r),
                                      overlap=int(2*r) + 1,
                                      cores=cores, divs=divs)
            elif fft:
                imtemp = fftmorphology(imtemp, strel(r), mode="dilation")
            else:
                imtemp = spim.binary_dilation(input=imtemp,
                                              structure=strel(r))
            if np.any(imtemp):
                imresults[(imresults == 0) * imtemp] = r
        imresults = extract_subsection(imresults, shape=im.shape)
    elif mode == "dt":
        imresults = np.zeros(np.shape(im))
        for r in tqdm(sizes, **settings.tqdm):
            imtemp = dt >= r
            if access_limited:
                imtemp = trim_disconnected_blobs(imtemp, inlets)
            if np.any(imtemp):
                imtemp = edt(~imtemp) < r
                imresults[(imresults == 0) * imtemp] = r
    elif mode == "hybrid":
        imresults = np.zeros(np.shape(im))
        for r in tqdm(sizes, **settings.tqdm):
            imtemp = dt >= r
            if access_limited:
                imtemp = trim_disconnected_blobs(imtemp, inlets)
            if np.any(imtemp):
                if parallel:
                    imtemp = chunked_func(func=spim.binary_dilation,
                                          input=imtemp, structure=strel(r),
                                          overlap=int(2*r) + 1,
                                          cores=cores, divs=divs)
                elif fft:
                    imtemp = fftmorphology(imtemp, strel(r),
                                           mode="dilation")
                else:
                    imtemp = spim.binary_dilation(input=imtemp,
                                                  structure=strel(r))
                imresults[(imresults == 0) * imtemp] = r
    else:
        raise Exception("Unrecognized mode " + mode)
    return imresults


def trim_disconnected_blobs(im, inlets, strel=None):
    r"""
    Removes foreground voxels not connected to specified inlets.

    Parameters
    ----------
    im : ndarray
        The image containing the blobs to be trimmed
    inlets : ndarray or tuple of indices
        The locations of the inlets.  Can either be a boolean mask the
        same shape as ``im``, or a tuple of indices such as that returned
        by the ``where`` function.  Any voxels *not* connected directly to
        the inlets will be trimmed.
    strel : ndarray
        The neighborhood over which connectivity should be checked. It
        must be symmetric and the same dimensionality as the image. It is
        passed directly to the ``scipy.ndimage.label`` function as the
        ``structure`` argument so refer to that docstring for additional
        info.

    Returns
    -------
    image : ndarray
        An array of the same shape as ``im``, but with all foreground
        voxels not connected to the ``inlets`` removed.

    """
    if type(inlets) == tuple:
        temp = np.copy(inlets)
        inlets = np.zeros_like(im, dtype=bool)
        inlets[temp] = True
    elif (inlets.shape == im.shape) and (inlets.max() == 1):
        inlets = inlets.astype(bool)
    else:
        raise Exception("inlets not valid, refer to docstring for info")
    if im.ndim == 3:
        strel = cube
    else:
        strel = square
    labels = spim.label(inlets + (im > 0), structure=strel(3))[0]
    keep = np.unique(labels[inlets])
    keep = keep[keep > 0]
    if len(keep) > 0:
        im2 = np.reshape(np.in1d(labels, keep), newshape=im.shape)
    else:
        im2 = np.zeros_like(im)
    im2 = im2 * im
    return im2


def _get_axial_shifts(ndim=2, include_diagonals=False):
    r"""
    Helper function to generate the axial shifts that will be performed on
    the image to identify bordering pixels/voxels
    """
    if ndim == 2:
        if include_diagonals:
            neighbors = square(3)
        else:
            neighbors = diamond(1)
        neighbors[1, 1] = 0
        x, y = np.where(neighbors)
        x -= 1
        y -= 1
        return np.vstack((x, y)).T
    else:
        if include_diagonals:
            neighbors = cube(3)
        else:
            neighbors = octahedron(1)
        neighbors[1, 1, 1] = 0
        x, y, z = np.where(neighbors)
        x -= 1
        y -= 1
        z -= 1
        return np.vstack((x, y, z)).T


def _make_stack(im, include_diagonals=False):
    r"""
    Creates a stack of images with one extra dimension to the input image
    with length equal to the number of borders to search + 1.

    Image is rolled along the axial shifts so that the border pixel is
    overlapping the original pixel. First image in stack is the original.
    Stacking makes direct vectorized array comparisons possible.

    """
    ndim = len(np.shape(im))
    axial_shift = _get_axial_shifts(ndim, include_diagonals)
    if ndim == 2:
        stack = np.zeros([np.shape(im)[0], np.shape(im)[1], len(axial_shift) + 1])
        stack[:, :, 0] = im
        for i in range(len(axial_shift)):
            ax0, ax1 = axial_shift[i]
            temp = np.roll(np.roll(im, ax0, 0), ax1, 1)
            stack[:, :, i + 1] = temp
        return stack
    elif ndim == 3:
        stack = np.zeros(
            [np.shape(im)[0], np.shape(im)[1], np.shape(im)[2], len(axial_shift) + 1]
        )
        stack[:, :, :, 0] = im
        for i in range(len(axial_shift)):
            ax0, ax1, ax2 = axial_shift[i]
            temp = np.roll(np.roll(np.roll(im, ax0, 0), ax1, 1), ax2, 2)
            stack[:, :, :, i + 1] = temp
        return stack


def nphase_border(im, include_diagonals=False):
    r"""
    Identifies the voxels in regions that border *N* other regions.

    Useful for finding triple-phase boundaries.

    Parameters
    ----------
    im : ndarray
        An ND image of the porous material containing discrete values in
        the pore space identifying different regions. e.g. the result of a
        snow-partition

    include_diagonals : bool
        When identifying bordering pixels (2D) and voxels (3D) include
        those shifted along more than one axis

    Returns
    -------
    image : ndarray
        A copy of ``im`` with voxel values equal to the number of uniquely
        different bordering values

    """
    _check_for_singleton_axes(im)
    # Get dimension of image
    ndim = len(np.shape(im))
    if ndim not in [2, 3]:
        raise NotImplementedError("Function only works for 2d and 3d images")
    # Pad image to handle edges
    im = np.pad(im, pad_width=1, mode="edge")
    # Stack rolled images for each neighbor to be inspected
    stack = _make_stack(im, include_diagonals)
    # Sort the stack along the last axis
    stack.sort()
    out = np.ones_like(im)
    # Run through stack recording when neighbor id changes
    # Number of changes is number of unique bordering regions
    for k in range(np.shape(stack)[ndim])[1:]:
        if ndim == 2:
            mask = stack[:, :, k] != stack[:, :, k - 1]
        elif ndim == 3:
            mask = stack[:, :, :, k] != stack[:, :, :, k - 1]
        out += mask
    # Un-pad
    if ndim == 2:
        return out[1:-1, 1:-1].copy()
    else:
        return out[1:-1, 1:-1, 1:-1].copy()


def prune_branches(skel, branch_points=None, iterations=1, **kwargs):
    r"""
    Removes all dangling ends or tails of a skeleton.

    Parameters
    ----------
    skel : ndarray
        A image of a full or partial skeleton from which the tails should
        be trimmed.

    branch_points : ndarray, optional
        An image the same size ``skel`` with True values indicating the
        branch points of the skeleton.  If this is not provided it is
        calculated automatically.

    Returns
    -------
    ndarray
        An ndarray containing the skeleton with tails removed.

    """
    skel = skel > 0
    if skel.ndim == 2:
        from skimage.morphology import square as cube
    else:
        from skimage.morphology import cube
    parallel = kwargs.pop('parallel', False)
    divs = kwargs.pop('divs', 2)
    cores = kwargs.pop('cores', None)
    # Create empty image to house results
    im_result = np.zeros_like(skel)
    # If branch points are not supplied, attempt to find them
    if branch_points is None:
        branch_points = spim.convolve(skel * 1.0, weights=cube(3)) > 3
        branch_points = branch_points * skel
    # Store original branch points before dilating
    pts_orig = branch_points
    # Find arcs of skeleton by deleting branch points
    arcs = skel * (~branch_points)
    # Label arcs
    arc_labels = spim.label(arcs, structure=cube(3))[0]
    # Dilate branch points so they overlap with the arcs
    if parallel:
        branch_points = chunked_func(func=spim.binary_dilation,
                                     input=branch_points, structure=cube(3),
                                     overlap=3, divs=divs, cores=cores)
    else:
        branch_points = spim.binary_dilation(branch_points, structure=cube(3))
    pts_labels = spim.label(branch_points, structure=cube(3))[0]
    # Now scan through each arc to see if it's connected to two branch points
    slices = spim.find_objects(arc_labels)
    label_num = 0
    for s in slices:
        label_num += 1
        # Find branch point labels the overlap current arc
        hits = pts_labels[s] * (arc_labels[s] == label_num)
        # If image contains 2 branch points, then it's not a tail.
        if len(np.unique(hits)) == 3:
            im_result[s] += arc_labels[s] == label_num
    # Add missing branch points back to arc image to make complete skeleton
    im_result += skel * pts_orig
    if iterations > 1:
        iterations -= 1
        im_temp = np.copy(im_result)
        im_result = prune_branches(skel=im_result,
                                   branch_points=None,
                                   iterations=iterations,
                                   parallel=parallel,
                                   divs=divs, cores=cores)
        if np.all(im_temp == im_result):
            iterations = 0
    return im_result


def chunked_func(func,
                 overlap=None,
                 divs=2,
                 cores=None,
                 im_arg=["input", "image", "im"],
                 strel_arg=["strel", "structure", "footprint"],
                 **kwargs):
    r"""
    Performs the specfied operation "chunk-wise" in parallel using dask.

    This can be used to save memory by doing one chunk at a time
    (``cores=1``) or to increase computation speed by spreading the work
    across multiple cores (e.g. ``cores=8``)

    This function can be used with any operation that applies a
    structuring element of some sort, since this implies that the
    operation is local and can be chunked.

    Parameters
    ----------
    func : function handle
        The function which should be applied to each chunk, such as
        ``spipy.ndimage.binary_dilation``.
    overlap : scalar or list of scalars, optional
        The amount of overlap to include when dividing up the image. This
        value will almost always be the size (i.e. diameter) of the
        structuring element. If not specified then the amount of overlap
        is inferred from the size of the structuring element, in which
        case the ``strel_arg`` must be specified.
    divs : scalar or list of scalars (default = [2, 2, 2])
        The number of chunks to divide the image into in each direction.
        The default is 2 chunks in each direction, resulting in a
        quartering of the image and 8 total chunks (in 3D).  A scalar is
        interpreted as applying to all directions, while a list of scalars
        is interpreted as applying to each individual direction.
    cores : scalar
        The number of cores which should be used.  By default, all cores
        will be used, or as many are needed for the given number of
        chunks, which ever is smaller.
    im_arg : str
        The keyword used by ``func`` for the image to be operated on. By
        default this function will look for ``image``, ``input``, and
        ``im`` which are commonly used by *scipy.ndimage* and *skimage*.
    strel_arg : str
        The keyword used by ``func`` for the structuring element to apply.
        This is only needed if ``overlap`` is not specified. By default
        this function will look for ``strel``, ``structure``, and
        ``footprint`` which are commonly used by *scipy.ndimage* and
        *skimage*.
    kwargs
        All other arguments are passed to ``func`` as keyword arguments.
        Note that PoreSpy will fetch the image from this list of keywords
        using the value provided to ``im_arg``.

    Returns
    -------
    result : ndarray
        An image the same size as the input image, with the specified
        filter applied as though done on a single large image. There
        should be *no* difference.

    Notes
    -----
    This function divides the image into the specified number of chunks,
    but also applies a padding to each chunk to create an overlap with
    neighboring chunks. This way the operation does not have any edge
    artifacts. The amount of padding is usually equal to the radius of the
    structuring element but some functions do not use one, such as the
    distance transform and Gaussian blur.  In these cases the user can
    specify ``overlap``.

    See Also
    --------
    skikit-image.util.apply_parallel

    Examples
    --------
    >>> import scipy.ndimage as spim
    >>> import porespy as ps
    >>> from skimage.morphology import ball
    >>> im = ps.generators.blobs(shape=[100, 100, 100])
    >>> f = spim.binary_dilation
    >>> im2 = ps.filters.chunked_func(func=f, overlap=7, im_arg='input',
    ...                               input=im, structure=ball(3), cores=1)
    >>> im3 = spim.binary_dilation(input=im, structure=ball(3))
    >>> np.all(im2 == im3)
    True

    """

    @dask.delayed
    def apply_func(func, **kwargs):
        # Apply function on sub-slice of overall image
        return func(**kwargs)

    # Import the array_split methods
    from array_split import shape_split, ARRAY_BOUNDS

    # Determine the value for im_arg
    if type(im_arg) == str:
        im_arg = [im_arg]
    for item in im_arg:
        if item in kwargs.keys():
            im = kwargs[item]
            im_arg = item
            break
    # Fetch image from the kwargs dict
    im = kwargs[im_arg]
    # Determine the number of divisions to create
    divs = np.ones((im.ndim,), dtype=int) * np.array(divs)
    # If overlap given then use it, otherwise search for strel in kwargs
    if overlap is not None:
        halo = overlap * (divs > 1)
    else:
        if type(strel_arg) == str:
            strel_arg = [strel_arg]
        for item in strel_arg:
            if item in kwargs.keys():
                strel = kwargs[item]
                break
        halo = np.array(strel.shape) * (divs > 1)
    slices = np.ravel(shape_split(im.shape, axis=divs, halo=halo.tolist(),
                                  tile_bounds_policy=ARRAY_BOUNDS))
    # Apply func to each subsection of the image
    res = []
    for s in slices:
        # Extract subsection from image and input into kwargs
        kwargs[im_arg] = im[tuple(s)]
        res.append(apply_func(func=func, **kwargs))
    # Have dask actually compute the function on each subsection in parallel
    # with ProgressBar():
        # ims = dask.compute(res, num_workers=cores)[0]
    ims = dask.compute(res, num_workers=cores)[0]
    # Finally, put the pieces back together into a single master image, im2
    im2 = np.zeros_like(im, dtype=im.dtype)
    for i, s in enumerate(slices):
        # Prepare new slice objects into main and sub-sliced image
        a = []  # Slices into main image
        b = []  # Slices into chunked image
        for dim in range(im.ndim):
            if s[dim].start == 0:
                ax = bx = 0
            else:
                ax = s[dim].start + halo[dim]
                bx = halo[dim]
            if s[dim].stop == im.shape[dim]:
                ay = by = im.shape[dim]
            else:
                ay = s[dim].stop - halo[dim]
                by = s[dim].stop - s[dim].start - halo[dim]
            a.append(slice(ax, ay, None))
            b.append(slice(bx, by, None))
        # Convert lists of slices to tuples
        a = tuple(a)
        b = tuple(b)
        # Insert image chunk into main image
        try:
            im2[a] = ims[i][b]
        except ValueError:
            raise IndexError('The applied filter seems to have returned a '
                             + 'larger image that it was sent.')
    return im2


def snow_partitioning_parallel(im,
                               r_max=5,
                               sigma=0.4,
                               mode='parallel',
                               divs=2,
                               overlap='dt',
                               zoom_factor=0.5,
                               num_workers=None,
                               crop=True,
                               return_all=False):
    r"""
    Performs SNOW algorithm in parallel and serial mode to reduce time and
    memory usage repectively by geomertirc domain decomposition of large
    size image.

    Parameters
    ----------
    im : ndarray
        A binary image of porous media with 'True' values indicating phase
        of interest
    overlap : float or int or str
        Overlapping thickness between two subdomains that is used to merge
        watershed segmented regions at intersection of two or more
        subdomains.
        - If 'dt' the overlap will be calculated based on maximum distance
          transform in the whole image.
        - If 'ws' the overlap will be calculated by finding the maximum
          dimension of the bounding box of largest segmented region. The
          image is scale down by 'zoom_factor' provided by user.
        - If any real number of overlap is provided then this value will
          be considered as overlapping thickness.
    divs : list or int
        Number of domains each axis will be divided.
        - If a scalar is provided then it will be assigned to all axis.
        - If list is provided then each respective axis will be divided by
          its corresponding number in the list. For example [2, 3, 4] will
          divide z, y and x axis to 2, 3, and 4 respectively.
    mode : str
        - If 'parallel' then all subdomains will be processed in number of
          cores provided as num_workers.
        - If 'serial' then all subdomains will be processed one by one in
          one core of CPU.
    num_workers : int or None
        Number of cores that will be used to parallel process all domains.
        If None then all cores will be used but user can specify any
        integer values to control the memory usage.
    crop : bool
        If True the image shape is cropped to fit specified division.
    zoom_factor : float or int
        The amount of zoom appiled to image to find overlap thickness
        using "ws" overlap mode.
    return_all : boolean
        If set to ``True`` a named tuple is returned containing the
        original image, the distance transform, and the final pore
        regions. The default is ``False``.

    Returns
    -------
    regions : ndarray
        Partitioned image of segmentated regions with unique labels. Each
        region correspond to pore body while intersection with other
        region correspond throat area.

    """
    # Adjust image shape according to specified dimension
    tup = namedtuple("results", field_names=["im", "dt", "regions"])
    if isinstance(divs, int):
        divs = [divs for i in range(im.ndim)]
    shape = []
    for i in range(im.ndim):
        shape.append(divs[i] * (im.shape[i] // divs[i]))

    if shape != list(im.shape):
        if crop:
            for i in range(im.ndim):
                im = im.swapaxes(0, i)
                im = im[:shape[i], ...]
                im = im.swapaxes(i, 0)
            logger.debug(f'Image was cropped to shape {shape}')
        else:  # pragma: no cover
            raise Exception("Image shape incompatible with `divs`.")

    # Get overlap thickness from distance transform
    chunk_shape = (np.array(shape) / np.array(divs)).astype(int)
    logger.trace('Beginning parallel SNOW algorithm...')
    logger.trace('Calculating overlap thickness')
    if overlap == 'dt':
        dt = edt((im > 0), parallel=0)
        overlap = dt.max()
    elif overlap == 'ws':
        rev = spim.interpolation.zoom(im, zoom=zoom_factor, order=0)
        rev = rev > 0
        dt = edt(rev, parallel=0)
        rev_snow = snow_partitioning(rev, dt=dt, r_max=r_max, sigma=sigma)
        labels, counts = np.unique(rev_snow, return_counts=True)
        node = np.where(counts == counts[1:].max())[0][0]
        slices = spim.find_objects(rev_snow)
        overlap = max(rev_snow[slices[node - 1]].shape) / (zoom_factor * 2.0)
        dt = edt((im > 0), parallel=0)
    else:
        overlap = overlap / 2.0
        dt = edt((im > 0), parallel=0)
    logger.debug(f'Overlap thickness: {int(2 * overlap)} voxels')

    # Get overlap and trim depth of all image dimension
    depth = {}
    trim_depth = {}
    for i in range(im.ndim):
        depth[i] = int(2.0 * overlap)
        trim_depth[i] = int(2.0 * overlap) - 1
    tup.im = im
    tup.dt = dt

    # Applying SNOW to image chunks
    im = da.from_array(dt, chunks=chunk_shape)
    im = da.overlap.overlap(im, depth=depth, boundary='none')
    im = im.map_blocks(chunked_snow, r_max=r_max, sigma=sigma)
    im = da.overlap.trim_internal(im, trim_depth, boundary='none')
    if mode == 'serial':
        num_workers = 1
    elif mode == 'parallel':
        num_workers = num_workers
    else:
        raise Exception('`mode` can either be `parallel` or `serial`')
    # TODO: use dask ProgressBar once compatible w/ logging.
    logger.trace('Applying snow to image chunks')
    regions = im.compute(num_workers=num_workers)

    # Relabelling watershed chunks
    logger.trace('Relabelling watershed chunks')
    regions = relabel_chunks(im=regions, chunk_shape=chunk_shape)

    # Stitching watershed chunks
    logger.trace('Stitching watershed chunks')
    regions = _watershed_stitching(im=regions, chunk_shape=chunk_shape)
    tup.regions = regions

    if return_all:
        return tup
    return regions


def chunked_snow(im, r_max=5, sigma=0.4):
    r"""
    Partitions the void space into pore regions using a marker-based
    watershed algorithm, with specially filtered peaks as markers.

    The SNOW network extraction algorithm (Sub-Network of an
    Over-segmented Watershed) was designed to handle to perculiarities of
    high porosity materials, but it applies well to other materials as
    well.

    Parameters
    ----------
    im : array_like
        Distance transform of phase of interest in a binary image
    r_max : int
        The radius of the spherical structuring element to use in the
        maximum filter stage that is used to find peaks.  The default is 5
    sigma : float
        The standard deviation of the Gaussian filter used in step 1. The
        default is 0.4.  If 0 is given then the filter is not applied,
        which is useful if a distance transform is supplied as the ``im``
        argument that has already been processed.

    Returns
    -------
    image : ndarray
        An image the same shape as ``im`` with the void space partitioned
        into pores using a marker based watershed with the peaks found by
        the SNOW algorithm [1].

    References
    ----------
    [1] Gostick, J. "A versatile and efficient network extraction algorithm
    using marker-based watershed segmenation".  Physical Review E. (2017)

    """

    dt = spim.gaussian_filter(input=im, sigma=sigma)
    peaks = find_peaks(dt=dt, r_max=r_max)
    peaks = trim_saddle_points(peaks=peaks, dt=dt, max_iters=99)
    peaks = trim_nearby_peaks(peaks=peaks, dt=dt)
    peaks, N = spim.label(peaks)
    regions = watershed(image=-dt, markers=peaks, mask=im > 0)

    return regions * (im > 0)


def pad(im, pad_width=1, constant_value=0):
    r"""
    Pad the image with a constant values and width.

    Parameters
    ----------
    im : ndarray
        The image that requires padding
    pad_width : int
        The number of values that will be padded from the edges. Default
        values is 1.
    contant_value : int
        Pads with the specified constant value

    Returns
    -------
    output: ndarray
        Padded image with same dimnesions as provided image

    """
    shape = np.array(im.shape)
    pad_shape = shape + (2 * pad_width)
    temp = np.zeros(pad_shape, dtype=np.uint32)
    if constant_value != 0:
        temp = temp + constant_value
    if im.ndim == 3:
        temp[pad_width: -pad_width,
             pad_width: -pad_width,
             pad_width: -pad_width] = im
    elif im.ndim == 2:
        temp[pad_width: -pad_width,
             pad_width: -pad_width] = im
    else:
        temp[pad_width: -pad_width] = im

    return temp


def relabel_chunks(im, chunk_shape):
    r"""
    Assign new labels to each chunk or sub-domain of actual image. This
    prevents from two or more regions to have same label.

    Parameters
    ----------
    im: ndarray
        Actual image that contains repeating labels in chunks/sub-domains.

    chunk_shape: tuple
        The shape of chunk that will be relabeled in actual image. Note
        the chunk shape should be a multiple of actual image shape
        otherwise some labels will not be relabeled.

    Returns
    -------
    output : ndarray
        Relabeled image with unique label assigned to each region.

    """
    im = pad(im, pad_width=1)
    im_shape = np.array(im.shape, dtype=np.uint32)
    max_num = 0
    c = np.array(chunk_shape, dtype=np.uint32) + 2
    num = (im_shape / c).astype(int)

    if im.ndim == 3:
        for z in range(num[0]):
            for y in range(num[1]):
                for x in range(num[2]):
                    chunk = im[z * c[0]: (z + 1) * c[0],
                               y * c[1]: (y + 1) * c[1],
                               x * c[2]: (x + 1) * c[2]]
                    chunk += max_num
                    chunk[chunk == max_num] = 0
                    max_num = chunk.max()
                    im[z * c[0]: (z + 1) * c[0],
                       y * c[1]: (y + 1) * c[1],
                       x * c[2]: (x + 1) * c[2]] = chunk
    else:
        for y in range(num[0]):
            for x in range(num[1]):
                chunk = im[y * c[0]: (y + 1) * c[0],
                           x * c[1]: (x + 1) * c[1]]
                chunk += max_num
                chunk[chunk == max_num] = 0
                max_num = chunk.max()
                im[y * c[0]: (y + 1) * c[0],
                   x * c[1]: (x + 1) * c[1]] = chunk

    return im


def _trim_internal_slice(im, chunk_shape):
    r"""
    Delete extra slices from image that were used to stitch two or more
    chunks together.

    Parameters:
    -----------
    im :  ND-array
        image that contains extra slices in x, y, z direction.

    chunk_shape : tuple
        The shape of the chunk from which image is subdivided.

    Return:
    -------
    output : ndarray
        Image without extra internal slices. The shape of the image will
        be same as input image provided for waterhsed segmentation.

    """
    im_shape = np.array(im.shape, dtype=np.uint32)
    c1 = np.array(chunk_shape, dtype=np.uint32) + 2
    c2 = np.array(chunk_shape, dtype=np.uint32)
    num = (im_shape / c1).astype(int)
    out_shape = num * c2
    out = np.empty((out_shape), dtype=np.uint32)

    if im.ndim == 3:
        for z in range(num[0]):
            for y in range(num[1]):
                for x in range(num[2]):
                    chunk = im[z * c1[0]: (z + 1) * c1[0],
                               y * c1[1]: (y + 1) * c1[1],
                               x * c1[2]: (x + 1) * c1[2]]

                    out[z * c2[0]: (z + 1) * c2[0],
                        y * c2[1]: (y + 1) * c2[1],
                        x * c2[2]: (x + 1) * c2[2]] = chunk[1:-1, 1:-1, 1:-1]
    else:
        for y in range(num[0]):
            for x in range(num[1]):
                chunk = im[y * c1[0]: (y + 1) * c1[0],
                           x * c1[1]: (x + 1) * c1[1]]

                out[y * c2[0]: (y + 1) * c2[0],
                    x * c2[1]: (x + 1) * c2[1]] = chunk[1:-1, 1:-1]

    return out


def _watershed_stitching(im, chunk_shape):
    r"""
    Stitch individual sub-domains of watershed segmentation into one big
    segmentation with all boundary labels of each sub-domain relabeled to
    merge boundary regions.

    Parameters:
    -----------
    im : ndarray
        A worked image with watershed segmentation performed on all
        sub-domains individually.

    chunk_shape: tuple
        The shape of the sub-domain in which segmentation is performed.

    Returns
    -------
    output : ndarray
        Stitched watershed segmentation with all sub-domains merged to
        form a single watershed segmentation.

    """
    c_shape = np.array(chunk_shape)
    cuts_num = (np.array(im.shape) / c_shape).astype(np.uint32)

    for axis, num in enumerate(cuts_num):
        keys = []
        values = []
        if num > 1:
            im = im.swapaxes(0, axis)
            for i in range(1, num):
                sl = i * (chunk_shape[axis] + 3) - (i - 1)
                sl1 = im[sl - 3, ...]
                sl1_mask = sl1 > 0
                sl2 = im[sl - 1, ...] * sl1_mask
                sl1_labels = sl1.flatten()[sl1.flatten() > 0]
                sl2_labels = sl2.flatten()[sl2.flatten() > 0]
                if sl1_labels.size != sl2_labels.size:
                    raise Exception('The selected overlapping thickness is not '
                                    'suitable for input image. Change '
                                    'overlapping criteria '
                                    'or manually input value.')
                keys.append(sl1_labels)
                values.append(sl2_labels)
            im = _replace_labels(array=im, keys=keys, values=values)
            im = im.swapaxes(axis, 0)
    im = _trim_internal_slice(im=im, chunk_shape=chunk_shape)
    im = _resequence_labels(array=im)

    return im


@njit(parallel=True)
def _copy(im, output):
    r"""
    The function copy the input array and make output array that is
    allocated in different memory space. This a numba version of copy
    function of numpy. Because each element is copied using parallel
    approach this implementation is faster than numpy version of copy.

    Parameters
    ----------
    array: ndarray
        Array that needs to be copied.

    Returns
    -------
    output: ndarray
        Copied array.

    """

    if im.ndim == 3:
        for i in prange(im.shape[0]):
            for j in prange(im.shape[1]):
                for k in prange(im.shape[2]):
                    output[i, j, k] = im[i, j, k]
    elif im.ndim == 2:
        for i in prange(im.shape[0]):
            for j in prange(im.shape[1]):
                output[i, j] = im[i, j]
    else:
        for i in prange(im.shape[0]):
            output[i] = im[i]

    return output


@njit(parallel=True)
def _replace(array, keys, values, ind_sort):
    r"""
    This function replace keys elements in input array with new value
    elements. This function is used as internal function of
    replace_relabels.

    Parameters
    ----------
    array : ndarray
        Array which requires replacing labels.
    keys :  ndarray
        1d array containing unique labels that need to be replaced.
    values : ndarray
        1d array containing unique values that will be assigned to labels.

    Returns
    -------
    array : ndarray
        Array with replaced labels.

    """
    # ind_sort = np.argsort(keys)
    keys_sorted = keys[ind_sort]
    values_sorted = values[ind_sort]
    s_keys = set(keys)

    for i in prange(array.shape[0]):
        if array[i] in s_keys:
            ind = np.searchsorted(keys_sorted, array[i])
            array[i] = values_sorted[ind]


def _replace_labels(array, keys, values):
    r"""
    Replace labels in array provided as keys to values.

    Parameter:
    ----------
    array : ND-array
        Array which requires replacing labels
    keys :  1D-array
        The unique labels that need to be replaced
    values : 1D-array
        The unique values that will be assigned to labels

    return:
    -------
    array : ND-array
        Array with replaced labels.
    """
    a_shape = array.shape
    array = array.flatten()
    keys = np.concatenate(keys, axis=0)
    values = np.concatenate(values, axis=0)
    ind_sort = np.argsort(keys)
    _replace(array, keys, values, ind_sort)

    return array.reshape(a_shape)


@njit()
def _sequence(array, count):
    r"""
    Internal function of resequnce_labels method. This function resquence
    array elements in an ascending order using numba technique which is
    many folds faster than make contigious funcition.

    Parameters
    ----------
    array: ndarray
        1d array that needs resquencing.
    count: ndarray
        1d array of zeros having same size as array.

    Returns
    -------
    array: 1d-array
        The input array with elements resequenced in ascending order

    Notes
    -----
    The output of this function is not same as make_contigous or
    relabel_sequential function of scikit-image. This function resequence
    and randomize the regions while other methods only do resequencing and
    output sorted array.

    """
    a = 1
    i = 0
    while i < (len(array)):
        data = array[i]
        if data != 0:
            if count[data] == 0:
                count[data] = a
                a += 1
        array[i] = count[data]
        i += 1


@njit(parallel=True)
def _amax(array):
    r"""
    Find largest element in an array using fast parallel numba technique.

    Parameter:
    ----------
    array: ndarray
        Array in which largest elements needs to be calcuted.

    Returns
    -------
    scalar: float or int
        The largest element value in the input array.

    """
    return np.max(array)


def _resequence_labels(array):
    r"""
    Resequence the lablels to make them contigious.

    Parameters
    ----------
    array: ndarray
        Array that requires resequencing.

    Returns
    -------
    array : ndarray
        Resequenced array with same shape as input array.

    """
    a_shape = array.shape
    array = array.ravel()
    max_num = _amax(array) + 1
    count = np.zeros(max_num, dtype=np.uint32)
    _sequence(array, count)

    return array.reshape(a_shape)<|MERGE_RESOLUTION|>--- conflicted
+++ resolved
@@ -751,7 +751,6 @@
 
 def trim_nonpercolating_paths(im, inlets, outlets):
     r"""
-<<<<<<< HEAD
     Removes all nonpercolating paths between specified edges or faces
 
     Parameters
@@ -765,35 +764,6 @@
     outlets : ND-image
         A boolean mask indicating locations of outlets, such as produced by
         ``porespy.generators.faces``.
-=======
-    Removes all nonpercolating paths between specified edges
-
-    This function is essential when performing transport simulations on an
-    image, since image regions that do not span between the desired inlet
-    and outlet do not contribute to the transport.
-
-    Parameters
-    ----------
-    im : ndarray
-        The image of the porous material with ```True`` values indicating
-        the phase of interest
-    inlet_axis : int
-        Inlet axis of boundary condition. For three dimensional image the
-        number ranges from 0 to 2. For two dimensional image the range is
-        between 0 to 1. If ``inlets`` is given then this argument is
-        ignored.
-    outlet_axis : int
-        Outlet axis of boundary condition. For three dimensional image the
-        number ranges from 0 to 2. For two dimensional image the range is
-        between 0 to 1. If ``outlets`` is given then this argument is
-        ignored.
-    inlets : ND-image (optional)
-        A boolean mask indicating locations of inlets.  If this argument
-        is supplied then ``inlet_axis`` is ignored.
-    outlets : ND-image (optional)
-        A boolean mask indicating locations of outlets. If this argument
-        is supplied then ``outlet_axis`` is ignored.
->>>>>>> 1cc07dac
 
     Returns
     -------
@@ -813,42 +783,7 @@
     trim_blind_pores
 
     """
-<<<<<<< HEAD
     labels = spim.label(im)[0]
-=======
-    _check_for_singleton_axes(im)
-    labels = spim.label(im)[0]
-    # The following non-sense is only needed to support the
-    # inlet/outlet_axis arguments which will be removed in V2.0
-    if inlets is None:
-        inlets = np.zeros_like(im, dtype=bool)
-        if im.ndim == 3:
-            if inlet_axis == 0:
-                inlets[0, :, :] = True
-            elif inlet_axis == 1:
-                inlets[:, 0, :] = True
-            elif inlet_axis == 2:
-                inlets[:, :, 0] = True
-        if im.ndim == 2:
-            if inlet_axis == 0:
-                inlets[0, :] = True
-            elif inlet_axis == 1:
-                inlets[:, 0] = True
-    if outlets is None:
-        outlets = np.zeros_like(im, dtype=bool)
-        if im.ndim == 3:
-            if outlet_axis == 0:
-                outlets[-1, :, :] = True
-            elif outlet_axis == 1:
-                outlets[:, -1, :] = True
-            elif outlet_axis == 2:
-                outlets[:, :, -1] = True
-        if im.ndim == 2:
-            if outlet_axis == 0:
-                outlets[-1, :] = True
-            elif outlet_axis == 1:
-                outlets[:, -1] = True
->>>>>>> 1cc07dac
     IN = np.unique(labels * inlets)
     OUT = np.unique(labels * outlets)
     hits = np.array(list(set(IN).intersection(set(OUT))))
