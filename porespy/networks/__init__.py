r"""

Networks
########

**Obtain Network Representations**

Contains functions for analysing images as pore networks.

.. autosummary::
   :toctree: generated/

<<<<<<< HEAD
   snow
   snow_dual
   map_to_regions
   regions_to_network
   add_boundary_regions
   generate_voxel_image
   maximal_ball
=======
    porespy.networks.add_boundary_regions
    porespy.networks.add_boundary_regions2
    porespy.networks.snow
    porespy.networks.snow_dual
    porespy.networks.regions_to_network
    porespy.networks.map_to_regions
    porespy.networks.generate_voxel_image
    porespy.networks.maximal_ball

.. autofunction:: add_boundary_regions
.. autofunction:: add_boundary_regions2
.. autofunction:: connect_network_phases
.. autofunction:: generate_voxel_image
.. autofunction:: label_boundary_cells
.. autofunction:: map_to_regions
.. autofunction:: add_phase_interconnections
.. autofunction:: regions_to_network
.. autofunction:: snow
.. autofunction:: snow_dual
.. autofunction:: snow_n
.. autofunction:: maximal_ball

>>>>>>> 917af044

"""

__all__ = [
    "add_boundary_regions",
    "map_to_regions",
    "generate_voxel_image",
    "label_boundary_cells",
    "add_phase_interconnections",
    "regions_to_network",
    "snow",
    "snow_dual",
    "snow_n",
    "maximal_ball"]

from .__funcs__ import add_boundary_regions
from .__funcs__ import add_boundary_regions2
from .__funcs__ import map_to_regions
from .__funcs__ import generate_voxel_image
from .__funcs__ import label_boundary_cells
from .__funcs__ import add_phase_interconnections
from .__getnet__ import regions_to_network
from .__utils__ import _net_dict
from .__snow__ import snow
from .__snow_dual__ import snow_dual
from .__snow_n__ import snow_n
from .__maximal_ball__ import maximal_ball


# .. autofunction:: add_boundary_regions
# .. autofunction:: connect_network_phases
# .. autofunction:: generate_voxel_image
# .. autofunction:: label_boundary_cells
# .. autofunction:: map_to_regions
# .. autofunction:: add_phase_interconnections
# .. autofunction:: regions_to_network
# .. autofunction:: snow
# .. autofunction:: snow_dual
# .. autofunction:: snow_n
# .. autofunction:: maximal_ball<|MERGE_RESOLUTION|>--- conflicted
+++ resolved
@@ -10,7 +10,6 @@
 .. autosummary::
    :toctree: generated/
 
-<<<<<<< HEAD
    snow
    snow_dual
    map_to_regions
@@ -18,30 +17,6 @@
    add_boundary_regions
    generate_voxel_image
    maximal_ball
-=======
-    porespy.networks.add_boundary_regions
-    porespy.networks.add_boundary_regions2
-    porespy.networks.snow
-    porespy.networks.snow_dual
-    porespy.networks.regions_to_network
-    porespy.networks.map_to_regions
-    porespy.networks.generate_voxel_image
-    porespy.networks.maximal_ball
-
-.. autofunction:: add_boundary_regions
-.. autofunction:: add_boundary_regions2
-.. autofunction:: connect_network_phases
-.. autofunction:: generate_voxel_image
-.. autofunction:: label_boundary_cells
-.. autofunction:: map_to_regions
-.. autofunction:: add_phase_interconnections
-.. autofunction:: regions_to_network
-.. autofunction:: snow
-.. autofunction:: snow_dual
-.. autofunction:: snow_n
-.. autofunction:: maximal_ball
-
->>>>>>> 917af044
 
 """
 
