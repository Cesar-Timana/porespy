--- conflicted
+++ resolved
@@ -1,9 +1,6 @@
 import numpy as np
 import openpnm as op
-<<<<<<< HEAD
 import scipy.ndimage as spim
-=======
->>>>>>> 1cc07dac
 from skimage.segmentation import find_boundaries
 from skimage.morphology import ball, cube, disk, square
 from skimage.segmentation import relabel_sequential
