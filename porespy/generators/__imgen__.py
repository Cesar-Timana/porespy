--- conflicted
+++ resolved
@@ -1,53 +1,13 @@
 import scipy as sp
 import scipy.spatial as sptl
 import scipy.ndimage as spim
-<<<<<<< HEAD
 from skimage.segmentation import find_boundaries
-from skimage.morphology import ball, disk, square
-
-
-def add_noise(im, u_void=0.8, u_solid=0.2, s_void=0.15, s_solid=0.15):
-    r"""
-    Add some normally distributed noise values to the image.  This is useful
-    for testing binarization routines.
-
-    Parameters
-    ----------
-    im : ND-array
-        The image of the porous media, with 1's or True's denoting voids
-
-    u_solid : float
-        The mean greyscale value in the solid space (default is 0.2)
-
-    s_solid : float
-        The standard deviation of the greyscale values in the solid phase (the
-        default is 0.15)
-
-    u_void: float
-        The mean greyscale value in the void space (default is 0.8)
-
-    s_void: float
-        The standard deviation of the greyscale values in the void phase (the
-        default is 0.15)
-
-    Returns
-    -------
-    A greyscale image with the same shape as ``im``, but normally distributed
-    noise values in the void and solid phase.  A histogram of the default image
-    should reveal to distinguishable but overlapping peaks.  This can be
-    adjusted using the mean and standard deviation arguments.
-
-    """
-    im = im*sp.random.normal(loc=u_void, scale=s_void, size=im.shape) + \
-        ~im*sp.random.normal(loc=u_solid, scale=s_solid, size=im.shape)
-=======
 from skimage.morphology import ball, disk, square, cube
 
 
 def insert_shape(im, center, element, value=1):
     r"""
     """
-#    im = sp.array(im, dtype=int)
     if im.ndim != element.ndim:
         raise Exception('Image shape ' + str(im.shape) +
                         ' and element shape ' + str(element.shape) +
@@ -63,9 +23,44 @@
         upper_el = sp.amin((upper_im - center[dim] + r, element.shape[dim]))
         s_el.append(slice(lower_el, upper_el))
     im[s_im] = im[s_im] + element[s_el]*value
->>>>>>> 6d191d3b
-    return im
-
+    return im
+
+def add_noise(im, u_void=0.8, u_solid=0.2, s_void=0.15, s_solid=0.15):
+    r"""
+    Add some normally distributed noise values to the image.  This is useful
+    for testing binarization routines.
+
+    Parameters
+    ----------
+    im : ND-array
+        The image of the porous media, with 1's or True's denoting voids
+
+    u_solid : float
+        The mean greyscale value in the solid space (default is 0.2)
+
+    s_solid : float
+        The standard deviation of the greyscale values in the solid phase (the
+        default is 0.15)
+
+    u_void: float
+        The mean greyscale value in the void space (default is 0.8)
+
+    s_void: float
+        The standard deviation of the greyscale values in the void phase (the
+        default is 0.15)
+
+    Returns
+    -------
+    A greyscale image with the same shape as ``im``, but normally distributed
+    noise values in the void and solid phase.  A histogram of the default image
+    should reveal to distinguishable but overlapping peaks.  This can be
+    adjusted using the mean and standard deviation arguments.
+
+    """
+    im = im*sp.random.normal(loc=u_void, scale=s_void, size=im.shape) + \
+        ~im*sp.random.normal(loc=u_solid, scale=s_solid, size=im.shape)
+    return im
+  
 
 def bundle_of_tubes(shape, spacing):
     r"""
@@ -90,31 +85,25 @@
     if sp.size(shape) == 1:
         shape = sp.full((3, ), int(shape))
     temp = sp.zeros(shape=shape[:2])
-<<<<<<< HEAD
     Xi = sp.linspace(spacing/2,
                      shape[0]-spacing/2,
                      shape[0]/spacing).astype(int)
     Yi = sp.linspace(spacing/2,
                      shape[1]-spacing/2,
                      shape[1]/spacing).astype(int)
-=======
     Xi = sp.linspace(spacing/2, shape[0]-spacing/2, shape[0]/spacing)
     Xi = sp.array(Xi, dtype=int)
     Yi = sp.linspace(spacing/2, shape[1]-spacing/2, shape[1]/spacing)
     Yi = sp.array(Yi, dtype=int)
->>>>>>> 6d191d3b
     temp[sp.meshgrid(Xi, Yi)] = 1
     inds = sp.where(temp)
     for i in range(len(inds[0])):
         r = int(sp.rand()*(spacing/2 - 4)) + 3
-<<<<<<< HEAD
         temp[slice(inds[0][i]-r, inds[0][i]+r+1),
              slice(inds[1][i]-r, inds[1][i]+r+1)] = disk(r)
-=======
         s1 = slice(inds[0][i]-r, inds[0][i]+r+1)
         s2 = slice(inds[1][i]-r, inds[1][i]+r+1)
         temp[s1, s2] = disk(r)
->>>>>>> 6d191d3b
     temp = spim.binary_opening(temp, structure=square(3))
     im = sp.broadcast_to(array=sp.atleast_3d(temp), shape=shape)
     return im
