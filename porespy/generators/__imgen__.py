import porespy as ps
import scipy as sp
import scipy.spatial as sptl
import scipy.ndimage as spim
from porespy.tools import norm_to_uniform, ps_ball, ps_disk
from typing import List
from numpy import array


def insert_shape(im, center, element, value=1):
    r"""
    """
    if im.ndim != element.ndim:
        raise Exception('Image shape ' + str(im.shape)
                        + ' and element shape ' + str(element.shape)
                        + ' do not match')
    s_im = []
    s_el = []
    for dim in range(im.ndim):
        r = int(element.shape[dim]/2)
        lower_im = sp.amax((center[dim] - r, 0))
        upper_im = sp.amin((center[dim] + r + 1, im.shape[dim]))
        s_im.append(slice(lower_im, upper_im))
        lower_el = sp.amax((lower_im - center[dim] + r, 0))
        upper_el = sp.amin((upper_im - center[dim] + r, element.shape[dim]))
        s_el.append(slice(lower_el, upper_el))
    im[tuple(s_im)] = im[tuple(s_im)] + element[tuple(s_el)]*value
    return im


def RSA(im: array, radius: int, volume_fraction: int = 1,
        mode: str = 'extended'):
    r"""
    Generates a sphere or disk packing using Random Sequential Addition

    This which ensures that spheres do not overlap but does not guarantee they
    are tightly packed.

    Parameters
    ----------
    im : ND-array
        The image into which the spheres should be inserted.  By accepting an
        image rather than a shape, it allows users to insert spheres into an
        already existing image.  To begin the process, start with an array of
        zero such as ``im = np.zeros([200, 200], dtype=bool)``.
    radius : int
        The radius of the disk or sphere to insert.
    volume_fraction : scalar
        The fraction of the image that should be filled with spheres.  The
        spheres are addeds 1's, so each sphere addition increases the
        ``volume_fraction`` until the specified limit is reach.
    mode : string
        Controls how the edges of the image are handled.  Options are:

        'extended' - Spheres are allowed to extend beyond the edge of the image

        'contained' - Spheres are all completely within the image

        'periodic' - The portion of a sphere that extends beyond the image is
        inserted into the opposite edge of the image (Not Implemented Yet!)

    Returns
    -------
    image : ND-array
        A copy of ``im`` with spheres of specified radius *added* to the
        background.

    Notes
    -----
    Each sphere is filled with 1's, but the center is marked with a 2.  This
    allows easy boolean masking to extract only the centers, which can be
    converted to coordinates using ``scipy.where`` and used for other purposes.
    The obtain only the spheres, use``im = im == 1``.

    This function adds spheres to the background of the received ``im``, which
    allows iteratively adding spheres of different radii to the unfilled space.

    References
    ----------
    [1] Random Heterogeneous Materials, S. Torquato (2001)

    """
    # Note: The 2D vs 3D splitting of this just me being lazy...I can't be
    # bothered to figure it out programmatically right now
    # TODO: Ideally the spheres should be added periodically
    print(78*'―')
    print('RSA: Adding spheres of size ' + str(radius))
    d2 = len(im.shape) == 2
    mrad = 2*radius
    if d2:
        im_strel = ps_disk(radius)
        mask_strel = ps_disk(mrad)
    else:
        im_strel = ps_ball(radius)
        mask_strel = ps_ball(mrad)
    if sp.any(im > 0):
        # Dilate existing objects by im_strel to remove pixels near them
        # from consideration for sphere placement
        mask = ps.tools.fftmorphology(im > 0, im_strel > 0, mode='dilate')
        mask = mask.astype(int)
    else:
        mask = sp.zeros_like(im)
    if mode == 'contained':
        mask = _remove_edge(mask, radius)
    elif mode == 'extended':
        pass
    elif mode == 'periodic':
        raise Exception('Periodic edges are not implemented yet')
    else:
        raise Exception('Unrecognized mode: ' + mode)
    vf = im.sum()/im.size
    free_spots = sp.argwhere(mask == 0)
    i = 0
    while vf <= volume_fraction and len(free_spots) > 0:
        choice = sp.random.randint(0, len(free_spots), size=1)
        if d2:
            [x, y] = free_spots[choice].flatten()
            im = _fit_strel_to_im_2d(im, im_strel, radius, x, y)
            mask = _fit_strel_to_im_2d(mask, mask_strel, mrad, x, y)
            im[x, y] = 2
        else:
            [x, y, z] = free_spots[choice].flatten()
            im = _fit_strel_to_im_3d(im, im_strel, radius, x, y, z)
            mask = _fit_strel_to_im_3d(mask, mask_strel, mrad, x, y, z)
            im[x, y, z] = 2
        free_spots = sp.argwhere(mask == 0)
        vf = im.sum()/im.size
        i += 1
    if vf > volume_fraction:
        print('Volume Fraction', volume_fraction, 'reached')
    if len(free_spots) == 0:
        print('No more free spots', 'Volume Fraction', vf)
    return im


def bundle_of_tubes(shape: List[int], spacing: int):
    r"""
    Create a 3D image of a bundle of tubes, in the form of a rectangular
    plate with randomly sized holes through it.

    Parameters
    ----------
    shape : list
        The size the image, with the 3rd dimension indicating the plate
        thickness.  If the 3rd dimension is not given then a thickness of
        1 voxel is assumed.

    spacing : scalar
        The center to center distance of the holes.  The hole sizes will be
        randomly distributed between this values down to 3 voxels.

    Returns
    -------
    image : ND-array
        A boolean array with ``True`` values denoting the pore space
    """
    shape = sp.array(shape)
    if sp.size(shape) == 1:
        shape = sp.full((3, ), int(shape))
    if sp.size(shape) == 2:
        shape = sp.hstack((shape, [1]))
    temp = sp.zeros(shape=shape[:2])
    Xi = sp.ceil(sp.linspace(spacing/2,
                             shape[0]-(spacing/2)-1,
                             shape[0]/spacing))
    Xi = sp.array(Xi, dtype=int)
    Yi = sp.ceil(sp.linspace(spacing/2,
                             shape[1]-(spacing/2)-1,
                             shape[1]/spacing))
    Yi = sp.array(Yi, dtype=int)
    temp[tuple(sp.meshgrid(Xi, Yi))] = 1
    inds = sp.where(temp)
    for i in range(len(inds[0])):
        r = sp.random.randint(1, (spacing/2))
        try:
            s1 = slice(inds[0][i]-r, inds[0][i]+r+1)
            s2 = slice(inds[1][i]-r, inds[1][i]+r+1)
            temp[s1, s2] = ps_disk(r)
        except ValueError:
            odd_shape = sp.shape(temp[s1, s2])
            temp[s1, s2] = ps_disk(r)[:odd_shape[0], :odd_shape[1]]
    im = sp.broadcast_to(array=sp.atleast_3d(temp), shape=shape)
    return im


def polydisperse_spheres(shape: List[int], porosity: float, dist,
                         nbins: int = 5, r_min: int = 5):
    r"""
    Create an image of randomly place, overlapping spheres with a distribution
    of radii.

    Parameters
    ----------
    shape : list
        The size of the image to generate in [Nx, Ny, Nz] where Ni is the
        number of voxels in each direction.  If shape is only 2D, then an
        image of polydisperse disks is returns

    porosity : scalar
        The porosity of the image, defined as the number of void voxels
        divided by the number of voxels in the image. The specified value
        is only matched approximately, so it's suggested to check this value
        after the image is generated.

    dist : scipy.stats distribution object
        This should be an initialized distribution chosen from the large number
        of options in the ``scipy.stats`` submodule.  For instance, a normal
        distribution with a mean of 20 and a standard deviation of 10 can be
        obtained with ``dist = scipy.stats.norm(loc=20, scale=10)``

    nbins : scalar
        The number of discrete sphere sizes that will be used to generate the
        image.  This function generates  ``nbins`` images of monodisperse
        spheres that span 0.05 and 0.95 of the possible values produced by the
        provided distribution, then overlays them to get polydispersivity.

    Returns
    -------
    image : ND-array
        A boolean array with ``True`` values denoting the pore space
    """
    shape = sp.array(shape)
    if sp.size(shape) == 1:
        shape = sp.full((3, ), int(shape))
    Rs = dist.interval(sp.linspace(0.05, 0.95, nbins))
    Rs = sp.vstack(Rs).T
    Rs = (Rs[:-1] + Rs[1:])/2
    Rs = sp.clip(Rs.flatten(), a_min=r_min, a_max=None)
    phi_desired = 1 - (1 - porosity)/(len(Rs))
    im = sp.ones(shape, dtype=bool)
    for r in Rs:
        phi_im = im.sum() / sp.prod(shape)
        phi_corrected = 1 - (1 - phi_desired) / phi_im
        temp = overlapping_spheres(shape=shape, radius=r, porosity=phi_corrected)
        im = im * temp
    return im


def voronoi_edges(shape: List[int], radius: int, ncells: int,
                  flat_faces: bool = True):
    r"""
    Create an image of the edges in a Voronoi tessellation

    Parameters
    ----------
    shape : array_like
        The size of the image to generate in [Nx, Ny, Nz] where Ni is the
        number of voxels in each direction.

    radius : scalar
        The radius to which Voronoi edges should be dilated in the final image.

    ncells : scalar
        The number of Voronoi cells to include in the tesselation.

    flat_faces : Boolean
        Whether the Voronoi edges should lie on the boundary of the
        image (True), or if edges outside the image should be removed (False).

    Returns
    -------
    image : ND-array
        A boolean array with ``True`` values denoting the pore space

    """
    print(78*'―')
    print('voronoi_edges: Generating', ncells, 'cells')
    shape = sp.array(shape)
    if sp.size(shape) == 1:
        shape = sp.full((3, ), int(shape))
    im = sp.zeros(shape, dtype=bool)
    base_pts = sp.rand(ncells, 3)*shape
    if flat_faces:
        # Reflect base points
        Nx, Ny, Nz = shape
        orig_pts = base_pts
        base_pts = sp.vstack((base_pts,
                              [-1, 1, 1] * orig_pts + [2.0*Nx, 0, 0]))
        base_pts = sp.vstack((base_pts,
                              [1, -1, 1] * orig_pts + [0, 2.0*Ny, 0]))
        base_pts = sp.vstack((base_pts,
                              [1, 1, -1] * orig_pts + [0, 0, 2.0*Nz]))
        base_pts = sp.vstack((base_pts, [-1, 1, 1] * orig_pts))
        base_pts = sp.vstack((base_pts, [1, -1, 1] * orig_pts))
        base_pts = sp.vstack((base_pts, [1, 1, -1] * orig_pts))
    vor = sptl.Voronoi(points=base_pts)
    vor.vertices = sp.around(vor.vertices)
    vor.vertices *= (sp.array(im.shape)-1) / sp.array(im.shape)
    vor.edges = _get_Voronoi_edges(vor)
    for row in vor.edges:
        pts = vor.vertices[row].astype(int)
        if sp.all(pts >= 0) and sp.all(pts < im.shape):
            line_pts = line_segment(pts[0], pts[1])
            im[tuple(line_pts)] = True
    im = spim.distance_transform_edt(~im) > radius
    return im


def _get_Voronoi_edges(vor):
    r"""
    Given a Voronoi object as produced by the scipy.spatial.Voronoi class,
    this function calculates the start and end points of eeach edge in the
    Voronoi diagram, in terms of the vertex indices used by the received
    Voronoi object.

    Parameters
    ----------
    vor : scipy.spatial.Voronoi object

    Returns
    -------
    A 2-by-N array of vertex indices, indicating the start and end points of
    each vertex in the Voronoi diagram.  These vertex indices can be used to
    index straight into the ``vor.vertices`` array to get spatial positions.
    """
    edges = [[], []]
    for facet in vor.ridge_vertices:
        # Create a closed cycle of vertices that define the facet
        edges[0].extend(facet[:-1]+[facet[-1]])
        edges[1].extend(facet[1:]+[facet[0]])
    edges = sp.vstack(edges).T  # Convert to scipy-friendly format
    mask = sp.any(edges == -1, axis=1)  # Identify edges at infinity
    edges = edges[~mask]  # Remove edges at infinity
    edges = sp.sort(edges, axis=1)  # Move all points to upper triangle
    # Remove duplicate pairs
    edges = edges[:, 0] + 1j*edges[:, 1]  # Convert to imaginary
    edges = sp.unique(edges)  # Remove duplicates
    edges = sp.vstack((sp.real(edges), sp.imag(edges))).T  # Back to real
    edges = sp.array(edges, dtype=int)
    return edges


def lattice_spheres(shape: List[int], radius: int, offset: int = 0,
                    lattice: str = 'sc'):
    r"""
    Generates a cubic packing of spheres in a specified lattice arrangement

    Parameters
    ----------
    shape : list
        The size of the image to generate in [Nx, Ny, Nz] where N is the
        number of voxels in each direction.  For a 2D image, use [Nx, Ny].

    radius : scalar
        The radius of spheres (circles) in the packing

    offset : scalar
        The amount offset (+ or -) to add between sphere centers.

    lattice : string
        Specifies the type of lattice to create.  Options are:

        'sc' - Simple Cubic (default)

        'fcc' - Face Centered Cubic

        'bcc' - Body Centered Cubic

        For 2D images, 'sc' gives a square lattice and both 'fcc' and 'bcc'
        give a triangular lattice.

    Returns
    -------
    image : ND-array
        A boolean array with ``True`` values denoting the pore space
    """
    print(78*'―')
    print('lattice_spheres: Generating ' + lattice + ' lattice')
    r = radius
    shape = sp.array(shape)
    if sp.size(shape) == 1:
        shape = sp.full((3, ), int(shape))
    im = sp.zeros(shape, dtype=bool)
    im = im.squeeze()

    # Parse lattice type
    lattice = lattice.lower()
    if im.ndim == 2:
        if lattice in ['sc']:
            lattice = 'sq'
        if lattice in ['bcc', 'fcc']:
            lattice = 'tri'

    if lattice in ['sq', 'square']:
        spacing = 2*r
        s = int(spacing/2) + sp.array(offset)
        coords = sp.mgrid[r:im.shape[0]-r:2*s,
                          r:im.shape[1]-r:2*s]
        im[coords[0], coords[1]] = 1
    elif lattice in ['tri', 'triangular']:
        spacing = 2*sp.floor(sp.sqrt(2*(r**2))).astype(int)
        s = int(spacing/2) + offset
        coords = sp.mgrid[r:im.shape[0]-r:2*s,
                          r:im.shape[1]-r:2*s]
        im[coords[0], coords[1]] = 1
        coords = sp.mgrid[s+r:im.shape[0]-r:2*s,
                          s+r:im.shape[1]-r:2*s]
        im[coords[0], coords[1]] = 1
    elif lattice in ['sc', 'simple cubic', 'cubic']:
        spacing = 2*r
        s = int(spacing/2) + sp.array(offset)
        coords = sp.mgrid[r:im.shape[0]-r:2*s,
                          r:im.shape[1]-r:2*s,
                          r:im.shape[2]-r:2*s]
        im[coords[0], coords[1], coords[2]] = 1
    elif lattice in ['bcc', 'body cenetered cubic']:
        spacing = 2*sp.floor(sp.sqrt(4/3*(r**2))).astype(int)
        s = int(spacing/2) + offset
        coords = sp.mgrid[r:im.shape[0]-r:2*s,
                          r:im.shape[1]-r:2*s,
                          r:im.shape[2]-r:2*s]
        im[coords[0], coords[1], coords[2]] = 1
        coords = sp.mgrid[s+r:im.shape[0]-r:2*s,
                          s+r:im.shape[1]-r:2*s,
                          s+r:im.shape[2]-r:2*s]
        im[coords[0], coords[1], coords[2]] = 1
    elif lattice in ['fcc', 'face centered cubic']:
        spacing = 2*sp.floor(sp.sqrt(2*(r**2))).astype(int)
        s = int(spacing/2) + offset
        coords = sp.mgrid[r:im.shape[0]-r:2*s,
                          r:im.shape[1]-r:2*s,
                          r:im.shape[2]-r:2*s]
        im[coords[0], coords[1], coords[2]] = 1
        coords = sp.mgrid[r:im.shape[0]-r:2*s,
                          s+r:im.shape[1]-r:2*s,
                          s+r:im.shape[2]-r:2*s]
        im[coords[0], coords[1], coords[2]] = 1
        coords = sp.mgrid[s+r:im.shape[0]-r:2*s,
                          s:im.shape[1]-r:2*s,
                          s+r:im.shape[2]-r:2*s]
        im[coords[0], coords[1], coords[2]] = 1
        coords = sp.mgrid[s+r:im.shape[0]-r:2*s,
                          s+r:im.shape[1]-r:2*s,
                          s:im.shape[2]-r:2*s]
        im[coords[0], coords[1], coords[2]] = 1
    im = ~(spim.distance_transform_edt(~im) < r)
    return im


def overlapping_spheres(shape: List[int], radius: int, porosity: float,
                        iter_max: int = 10, tol: float = 0.01):
    r"""
    Generate a packing of overlapping mono-disperse spheres

    Parameters
    ----------
    shape : list
        The size of the image to generate in [Nx, Ny, Nz] where Ni is the
        number of voxels in the i-th direction.

    radius : scalar
        The radius of spheres in the packing.

    porosity : scalar
        The porosity of the final image, accurate to the given tolerance.

    iter_max : int
        Maximum number of iterations for the iterative algorithm that improves
        the porosity of the final image to match the given value.

    tol : float
        Tolerance for porosity of the final image compared to the given value.

    Returns
    -------
    image : ND-array
        A boolean array with ``True`` values denoting the pore space

    Notes
    -----
    This method can also be used to generate a dispersion of hollows by
    treating ``porosity`` as solid volume fraction and inverting the
    returned image.

    """
    shape = sp.array(shape)
    if sp.size(shape) == 1:
        shape = sp.full((3, ), int(shape))
<<<<<<< HEAD
    ndim = (shape != 1).sum()
    s_vol = disk(radius).sum() if ndim == 2 else ball(radius).sum()

=======
    if sp.size(shape) == 2:
        s_vol = sp.sum(ps_disk(radius))
    if sp.size(shape) == 3:
        s_vol = sp.sum(ps_ball(radius))
>>>>>>> b4c523d1
    bulk_vol = sp.prod(shape)
    N = int(sp.ceil((1 - porosity)*bulk_vol/s_vol))
    im = sp.random.random(size=shape)

    # Helper functions for calculating porosity: phi = g(f(N))
    f = lambda N: spim.distance_transform_edt(im > N/bulk_vol) < radius
    g = lambda im: 1 - im.sum() / sp.prod(shape)

    # Newton's method for getting image porosity match the given
    w, dN = 1.0, 10  # Damping factor, perturbation
    for i in range(iter_max):
        err = g(f(N)) - porosity
        d_err = (g(f(N+dN)) - g(f(N))) / dN
        if d_err == 0:
            break
        if abs(err) <= tol:
            break
        N2 = N - int(err/d_err)   # xnew = xold - f/df
        N = w * N2 + (1-w) * N

    # # Bisection search: N is always undershoot (bc. of overlaps)
    # N_low, N_high = N, 4*N
    # for i in range(iter_max):
    #     N = sp.mean([N_high, N_low], dtype=int)
    #     err = g(f(N)) - porosity
    #     if err > 0:
    #         N_low = N
    #     else:
    #         N_high = N
    #     if abs(err) <= tol:
    #         break

    return ~f(N)


def noise(shape: List[int], porosity=None, octaves: int = 3,
          frequency: int = 32, mode: str = 'simplex'):
    r"""
    Generate a field of spatially correlated random noise using the Perlin
    noise algorithm, or the updated Simplex noise algorithm.

    Parameters
    ----------
    shape : array_like
        The size of the image to generate in [Nx, Ny, Nz] where N is the
        number of voxels.

    porosity : float
        If specified, this will threshold the image to the specified value
        prior to returning.  If no value is given (the default), then the
        scalar noise field is returned.

    octaves : int
        Controls the *texture* of the noise, with higher octaves giving more
        complex features over larger length scales.

    frequency : array_like
        Controls the relative sizes of the features, with higher frequencies
        giving larger features.  A scalar value will apply the same frequency
        in all directions, given an isotropic field; a vector value will
        apply the specified values along each axis to create anisotropy.

    mode : string
        Which noise algorithm to use, either ``'simplex'`` (default) or
        ``'perlin'``.

    Returns
    -------
    image : ND-array
        If porosity is given, then a boolean array with ``True`` values
        denoting the pore space is returned.  If not, then normally
        distributed and spatially correlated randomly noise is returned.

    Notes
    -----
    This method depends the a package called 'noise' which must be
    compiled. It is included in the Anaconda distribution, or a platform
    specific binary can be downloaded.

    See Also
    --------
    porespy.tools.norm_to_uniform

    """
    try:
        import noise
    except ModuleNotFoundError:
        raise Exception("The noise package must be installed")
    shape = sp.array(shape)
    if sp.size(shape) == 1:
        Lx, Ly, Lz = sp.full((3, ), int(shape))
    elif len(shape) == 2:
        Lx, Ly = shape
        Lz = 1
    elif len(shape) == 3:
        Lx, Ly, Lz = shape
    if mode == 'simplex':
        f = noise.snoise3
    else:
        f = noise.pnoise3
    frequency = sp.atleast_1d(frequency)
    if frequency.size == 1:
        freq = sp.full(shape=[3, ], fill_value=frequency[0])
    elif frequency.size == 2:
        freq = sp.concatenate((frequency, [1]))
    else:
        freq = sp.array(frequency)
    im = sp.zeros(shape=[Lx, Ly, Lz], dtype=float)
    for x in range(Lx):
        for y in range(Ly):
            for z in range(Lz):
                im[x, y, z] = f(x=x/freq[0], y=y/freq[1], z=z/freq[2],
                                octaves=octaves)
    im = im.squeeze()
    if porosity:
        im = norm_to_uniform(im, scale=[0, 1])
        im = im < porosity
    return im


def blobs(shape: List[int], porosity: float = 0.5, blobiness: int = 1):
    """
    Generates an image containing amorphous blobs

    Parameters
    ----------
    shape : list
        The size of the image to generate in [Nx, Ny, Nz] where N is the
        number of voxels

    porosity : float
        If specified, this will threshold the image to the specified value
        prior to returning.  If no value is given (the default), then the
        scalar noise field is returned.

    blobiness : int or list of ints(default = 1)
        Controls the morphology of the blobs.  A higher number results in
        a larger number of small blobs.  If a list is supplied then the blobs
        are anisotropic.

    Returns
    -------
    image : ND-array
        A boolean array with ``True`` values denoting the pore space

    See Also
    --------
    norm_to_uniform

    """
    blobiness = sp.array(blobiness)
    shape = sp.array(shape)
    if sp.size(shape) == 1:
        shape = sp.full((3, ), int(shape))
    sigma = sp.mean(shape)/(40*blobiness)
    im = sp.random.random(shape)
    im = spim.gaussian_filter(im, sigma=sigma)
    if porosity:
        im = norm_to_uniform(im, scale=[0, 1])
        im = im < porosity
    return im


def cylinders(shape: List[int], radius: int, nfibers: int, phi_max: float = 0,
              theta_max: float = 90):
    r"""
    Generates a binary image of overlapping cylinders.  This is a good
    approximation of a fibrous mat.

    Parameters
    ----------
    phi_max : scalar
        A value between 0 and 90 that controls the amount that the fibers
        lie out of the XY plane, with 0 meaning all fibers lie in the XY
        plane, and 90 meaning that fibers are randomly oriented out of the
        plane by as much as +/- 90 degrees.

    theta_max : scalar
        A value between 0 and 90 that controls the amount rotation in the
        XY plane, with 0 meaning all fibers point in the X-direction, and
        90 meaning they are randomly rotated about the Z axis by as much
        as +/- 90 degrees.

    Returns
    -------
    image : ND-array
        A boolean array with ``True`` values denoting the pore space
    """
    shape = sp.array(shape)
    if sp.size(shape) == 1:
        shape = sp.full((3, ), int(shape))
    elif sp.size(shape) == 2:
        raise Exception("2D fibers don't make sense")
    im = sp.zeros(shape)
    R = sp.sqrt(sp.sum(sp.square(shape)))
    n = 0
    while n < nfibers:
        x = sp.rand(3)*shape
        phi = sp.deg2rad(90 + 90*(0.5 - sp.rand())*phi_max/90)
        theta = sp.deg2rad(180 - 90*(0.5 - sp.rand())*2*theta_max/90)
        X0 = R*sp.array([sp.sin(theta)*sp.cos(phi),
                         sp.sin(theta)*sp.sin(phi),
                         sp.cos(theta)])
        [X0, X1] = [X0 + x, -X0 + x]
        crds = line_segment(X0, X1)
        lower = ~sp.any(sp.vstack(crds).T < [0, 0, 0], axis=1)
        upper = ~sp.any(sp.vstack(crds).T >= shape, axis=1)
        valid = upper*lower
        if sp.any(valid):
            im[crds[0][valid], crds[1][valid], crds[2][valid]] = 1
            n += 1
    im = sp.array(im, dtype=bool)
    dt = spim.distance_transform_edt(~im) < radius
    return ~dt


def line_segment(X0, X1):
    r"""
    Calculate the voxel coordinates of a straight line between the two given
    end points

    Parameters
    ----------
    X0 and X1 : array_like
        The [x, y, z] coordinates of the start and end points of the line.

    Returns
    -------
    coords : list of lists
        A list of lists containing the X, Y, and Z coordinates of all voxels
        that should be drawn between the start and end points to create a solid
        line.
    """
    X0 = sp.around(X0)
    X1 = sp.around(X1)
    L = sp.amax(sp.absolute([[X1[0]-X0[0]], [X1[1]-X0[1]], [X1[2]-X0[2]]])) + 1
    x = sp.rint(sp.linspace(X0[0], X1[0], L)).astype(int)
    y = sp.rint(sp.linspace(X0[1], X1[1], L)).astype(int)
    z = sp.rint(sp.linspace(X0[2], X1[2], L)).astype(int)
    return [x, y, z]


def _fit_strel_to_im_2d(im, strel, r, x, y):
    r"""
    Helper function to add a structuring element to a 2D image.
    Used by RSA. Makes sure if center is less than r pixels from edge of image
    that the strel is sliced to fit.
    """
    elem = strel.copy()
    x_dim, y_dim = im.shape
    x_min = x-r
    x_max = x+r+1
    y_min = y-r
    y_max = y+r+1
    if x_min < 0:
        x_adj = -x_min
        elem = elem[x_adj:, :]
        x_min = 0
    elif x_max > x_dim:
        x_adj = x_max - x_dim
        elem = elem[:-x_adj, :]
    if y_min < 0:
        y_adj = -y_min
        elem = elem[:, y_adj:]
        y_min = 0
    elif y_max > y_dim:
        y_adj = y_max - y_dim
        elem = elem[:, :-y_adj]
    ex, ey = elem.shape
    im[x_min:x_min+ex, y_min:y_min+ey] += elem
    return im


def _fit_strel_to_im_3d(im, strel, r, x, y, z):
    r"""
    Helper function to add a structuring element to a 2D image.
    Used by RSA. Makes sure if center is less than r pixels from edge of image
    that the strel is sliced to fit.
    """
    elem = strel.copy()
    x_dim, y_dim, z_dim = im.shape
    x_min = x-r
    x_max = x+r+1
    y_min = y-r
    y_max = y+r+1
    z_min = z-r
    z_max = z+r+1
    if x_min < 0:
        x_adj = -x_min
        elem = elem[x_adj:, :, :]
        x_min = 0
    elif x_max > x_dim:
        x_adj = x_max - x_dim
        elem = elem[:-x_adj, :, :]
    if y_min < 0:
        y_adj = -y_min
        elem = elem[:, y_adj:, :]
        y_min = 0
    elif y_max > y_dim:
        y_adj = y_max - y_dim
        elem = elem[:, :-y_adj, :]
    if z_min < 0:
        z_adj = -z_min
        elem = elem[:, :, z_adj:]
        z_min = 0
    elif z_max > z_dim:
        z_adj = z_max - z_dim
        elem = elem[:, :, :-z_adj]
    ex, ey, ez = elem.shape
    im[x_min:x_min+ex, y_min:y_min+ey, z_min:z_min+ez] += elem
    return im


def _remove_edge(im, r):
    r'''
    Fill in the edges of the input image.
    Used by RSA to ensure that no elements are placed too close to the edge.
    '''
    edge = sp.ones_like(im)
    if len(im.shape) == 2:
        sx, sy = im.shape
        edge[r:sx-r, r:sy-r] = im[r:sx-r, r:sy-r]
    else:
        sx, sy, sz = im.shape
        edge[r:sx-r, r:sy-r, r:sz-r] = im[r:sx-r, r:sy-r, r:sz-r]
    return edge<|MERGE_RESOLUTION|>--- conflicted
+++ resolved
@@ -476,16 +476,9 @@
     shape = sp.array(shape)
     if sp.size(shape) == 1:
         shape = sp.full((3, ), int(shape))
-<<<<<<< HEAD
     ndim = (shape != 1).sum()
     s_vol = disk(radius).sum() if ndim == 2 else ball(radius).sum()
 
-=======
-    if sp.size(shape) == 2:
-        s_vol = sp.sum(ps_disk(radius))
-    if sp.size(shape) == 3:
-        s_vol = sp.sum(ps_ball(radius))
->>>>>>> b4c523d1
     bulk_vol = sp.prod(shape)
     N = int(sp.ceil((1 - porosity)*bulk_vol/s_vol))
     im = sp.random.random(size=shape)
